'''Trains a simple convnet on the MNIST dataset.

Gets to 99.25% test accuracy after 12 epochs
(there is still a lot of margin for parameter tuning).
16 seconds per epoch on a GRID K520 GPU.
'''

from __future__ import print_function
import numpy as np
np.random.seed(1337)  # for reproducibility

from keras.datasets import mnist
from keras.models import Sequential
from keras.layers import Dense, Dropout, Activation, Flatten
from keras.layers import Convolution2D, MaxPooling2D
from keras.utils import np_utils
<<<<<<< HEAD
import keras 
help(keras) 
=======
from keras import backend as K
>>>>>>> 072d3359

batch_size = 128
nb_classes = 10
nb_epoch = 12

# input image dimensions
img_rows, img_cols = 28, 28
# number of convolutional filters to use
nb_filters = 32
# size of pooling area for max pooling
pool_size = (2, 2)
# convolution kernel size
kernel_size = (3, 3)

# the data, shuffled and split between train and test sets
(X_train, y_train), (X_test, y_test) = mnist.load_data()

if K.image_dim_ordering() == 'th':
    X_train = X_train.reshape(X_train.shape[0], 1, img_rows, img_cols)
    X_test = X_test.reshape(X_test.shape[0], 1, img_rows, img_cols)
    input_shape = (1, img_rows, img_cols)
else:
    X_train = X_train.reshape(X_train.shape[0], img_rows, img_cols, 1)
    X_test = X_test.reshape(X_test.shape[0], img_rows, img_cols, 1)
    input_shape = (img_rows, img_cols, 1)

X_train = X_train.astype('float32')
X_test = X_test.astype('float32')
X_train /= 255
X_test /= 255
print('X_train shape:', X_train.shape)
print(X_train.shape[0], 'train samples')
print(X_test.shape[0], 'test samples')

# convert class vectors to binary class matrices
Y_train = np_utils.to_categorical(y_train, nb_classes)
Y_test = np_utils.to_categorical(y_test, nb_classes)

model = Sequential()

model.add(Convolution2D(nb_filters, kernel_size[0], kernel_size[1],
                        border_mode='valid',
                        input_shape=input_shape))
model.add(Activation('relu'))
model.add(Convolution2D(nb_filters, kernel_size[0], kernel_size[1]))
model.add(Activation('relu'))
model.add(MaxPooling2D(pool_size=pool_size))
model.add(Dropout(0.25))

model.add(Flatten())
model.add(Dense(128))
model.add(Activation('relu'))
model.add(Dropout(0.5))
model.add(Dense(nb_classes))
model.add(Activation('softmax'))

model.compile(loss='categorical_crossentropy',
              optimizer='adadelta',
              metrics=['accuracy'])

model.fit(X_train, Y_train, batch_size=batch_size, nb_epoch=nb_epoch,
          verbose=1, validation_data=(X_test, Y_test))
score = model.evaluate(X_test, Y_test, verbose=0)
print('Test score:', score[0])
print('Test accuracy:', score[1])<|MERGE_RESOLUTION|>--- conflicted
+++ resolved
@@ -14,12 +14,7 @@
 from keras.layers import Dense, Dropout, Activation, Flatten
 from keras.layers import Convolution2D, MaxPooling2D
 from keras.utils import np_utils
-<<<<<<< HEAD
-import keras 
-help(keras) 
-=======
 from keras import backend as K
->>>>>>> 072d3359
 
 batch_size = 128
 nb_classes = 10
