--- conflicted
+++ resolved
@@ -281,15 +281,6 @@
 
 
 def repeat_elements(x, rep, axis):
-<<<<<<< HEAD
-    '''Repeats the elements of a tensor along an axis, like np.repeat
-
-    If x has shape (s1, s2, s3) and axis=1, the output
-    will have shape (s1, s2 * rep, s3)
-    '''
-    return T.repeat(x, rep, axis=axis)
-
-=======
     '''Repeat the elements of a tensor along an axis, like np.repeat.
 
     If x has shape (s1, s2, s3) and axis=1, the output
@@ -317,7 +308,6 @@
         raise Exception('Invalid dim_ordering: ' + dim_ordering)
 
 
->>>>>>> e2fa1d56
 def repeat(x, n):
     '''Repeat a 2D tensor.
 
