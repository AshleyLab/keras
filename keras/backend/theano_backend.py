--- conflicted
+++ resolved
@@ -29,16 +29,6 @@
     # False = test, True = train
     return _LEARNING_PHASE
 
-<<<<<<< HEAD
-if _on_gpu():
-    '''Import cuDNN only if running on GPU:
-    not having Cuda installed should not
-    prevent from running the present code.
-    '''
-    from theano.sandbox.cuda import dnn
-    from theano.sandbox.cuda.dnn import dnn_pool
-=======
->>>>>>> 072d3359
 
 def set_learning_phase(value):
     global _LEARNING_PHASE
@@ -301,14 +291,13 @@
     return T.std(x, axis=axis, keepdims=keepdims)
 
 
-<<<<<<< HEAD
 def all(x, axis=None, keepdims=False):
     return T.all(x, axis=axis, keepdims=keepdims)
-=======
+
+
 def var(x, axis=None, keepdims=False):
     return T.var(x, axis=axis, keepdims=keepdims)
 
->>>>>>> 072d3359
 
 def any(x, axis=None, keepdims=False):
     '''Bitwise reduction (logical OR).
@@ -377,14 +366,6 @@
     return T.neq(x, y)
 
 
-<<<<<<< HEAD
-def ge(x, y):
-    return T.ge(x, y)
-
-
-def gt(x, y):
-    return T.gt(x, y)
-=======
 def greater(x, y):
     return T.gt(x, y)
 
@@ -399,7 +380,6 @@
 
 def lesser_equal(x, y):
     return T.le(x, y)
->>>>>>> 072d3359
 
 
 def maximum(x, y):
@@ -410,11 +390,9 @@
     return T.minimum(x, y)
 
 
-<<<<<<< HEAD
 def nonzero(x, return_matrix=False):
     return T.nonzero(x, return_matrix)
 
-# EXTRA OPS
 
 def arange(start, stop=None, step=1, dtype=None):
     return T.arange(start, stop, step, dtype)
@@ -430,7 +408,8 @@
 
 def print_(x, message=''):
     return Print(message)(x)
-=======
+
+
 def sin(x):
     return T.sin(x)
 
@@ -479,7 +458,6 @@
     return T.nnet.bn.batch_normalization(x, gamma, beta, mean, sqrt(var + epsilon),
                                          mode='high_mem')
 
->>>>>>> 072d3359
 
 # SHAPE OPERATIONS
 
@@ -767,15 +745,12 @@
 
 
 def function(inputs, outputs, updates=[], **kwargs):
-<<<<<<< HEAD
-=======
     if len(kwargs) > 0:
         function_args = inspect.getargspec(theano.function)[0]
         for key in kwargs.keys():
             if key not in function_args:
                 msg = "Invalid argument '%s' passed to K.function" % key
                 raise ValueError(msg)
->>>>>>> 072d3359
     return Function(inputs, outputs, updates=updates, **kwargs)
 
 
@@ -1314,9 +1289,6 @@
 
 
 def pool2d(x, pool_size, strides=(1, 1), border_mode='valid',
-<<<<<<< HEAD
-           dim_ordering='th', pool_mode='max',tau=None):
-=======
            dim_ordering=_IMAGE_DIM_ORDERING, pool_mode='max'):
     if border_mode == 'same':
         w_pad = pool_size[0] - 2 if pool_size[0] % 2 == 1 else pool_size[0] - 1
@@ -1361,7 +1333,6 @@
 
 def pool3d(x, pool_size, strides=(1, 1, 1), border_mode='valid',
            dim_ordering=_IMAGE_DIM_ORDERING, pool_mode='max'):
->>>>>>> 072d3359
     if border_mode == 'same':
         # TODO: add implementation for border_mode="same"
         raise Exception('border_mode="same" not supported with Theano.')
@@ -1378,34 +1349,6 @@
         x = x.dimshuffle((0, 4, 1, 2, 3))
 
     if pool_mode == 'max':
-<<<<<<< HEAD
-        if _on_gpu() and dnn.dnn_available():
-            pool_out = dnn_pool(x,
-                                pool_size,
-                                stride=strides,
-                                mode='max')
-        else:
-            pool_out = downsample.max_pool_2d(x,
-                                              ds=pool_size,
-                                              st=strides,
-                                              ignore_border=ignore_border,
-                                              padding=padding,
-                                              mode='max')
-    elif pool_mode == 'avg':
-        if _on_gpu() and dnn.dnn_available():
-            pool_out = dnn_pool(x,
-                                pool_size,
-                                stride=strides,
-                                mode='average_exc_pad')
-        else:
-            pool_out = downsample.max_pool_2d(x,
-                                              ds=pool_size,
-                                              st=strides,
-                                              ignore_border=ignore_border,
-                                              padding=padding,
-                                              mode='average_exc_pad')
-        
-=======
         # pooling over conv_dim2, conv_dim1 (last two channels)
         output = pool.pool_2d(input=x.dimshuffle(0, 1, 4, 3, 2),
                               ds=(pool_size[1], pool_size[0]),
@@ -1438,7 +1381,6 @@
                                 ignore_border=ignore_border,
                                 padding=padding,
                                 mode='average_exc_pad')
->>>>>>> 072d3359
     else:
         raise Exception('Invalid pooling mode: ' + str(pool_mode))
     
