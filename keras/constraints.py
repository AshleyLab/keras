--- conflicted
+++ resolved
@@ -91,7 +91,6 @@
                 'axis': self.axis}
 
 
-<<<<<<< HEAD
 class MeanNormConv1D(Constraint):
     '''Constrain the weights to have mean norm.
 
@@ -104,7 +103,6 @@
     def get_config(self):
         return {'name': self.__class__.__name__}
 
-=======
 class MinMaxNorm(Constraint):
     """MinMaxNorm weight constraint.
 
@@ -153,8 +151,6 @@
 
 
 # Aliases.
->>>>>>> 4fa7e5d4
-
 maxnorm = MaxNorm
 nonneg = NonNeg
 unitnorm = UnitNorm
