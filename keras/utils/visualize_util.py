--- conflicted
+++ resolved
@@ -42,66 +42,6 @@
                 inputlabels = ', '.join(
                     [str(ishape) for ishape in layer.input_shapes])
             else:
-<<<<<<< HEAD
-                child_layers = [layer.layers[-1]]
-            for l in child_layers:
-                self._process_layer(l, layer_to_name=get_layer_to_name(layer),
-                                    connect_to=connect_to)
-        else:
-            # This is a simple layer.
-            label = layer_to_name.get(layer, '')
-            layer_node = self._pydot_node_for_layer(layer, label=label)
-
-            if connect_to is not None:
-                self.g.add_edge(pydot.Edge(layer_node, connect_to))
-
-            # Proceed upwards to the parent(s). Only Merge layers have more
-            # than one parent
-            if isinstance(layer, Merge):  # Merge layer
-                for l in layer.layers:
-                    self._process_layer(l, layer_to_name,
-                                        connect_to=layer_node)
-            elif hasattr(layer, 'previous') and layer.previous is not None:
-                self._process_layer(layer.previous, layer_to_name,
-                                    connect_to=layer_node)
-
-    def __call__(self, model, recursive=True, show_shape=False,
-                 connect_to=None):
-        self.idgen = 0
-        # Maps keras layer to the pydot.Node representing them
-        self.layer_to_pydotnode = {}
-        self.recursive = recursive
-        self.show_shape = show_shape
-
-        self.g = pydot.Dot()
-        self.g.set('rankdir', 'TB')
-        self.g.set('concentrate', True)
-        self.g.set_node_defaults(shape='record')
-
-        if hasattr(model, 'outputs'):
-            # Graph
-            for name, l in model.outputs.items():
-                self._process_layer(l, get_layer_to_name(model),
-                                    connect_to=connect_to)
-        else:
-            # Sequential container
-            self._process_layer(model.layers[-1], {}, connect_to=connect_to)
-
-        return self.g
-
-
-def to_graph(model, **kwargs):
-    """
-    `recursive` controls whether we recursively explore container layers
-    `show_shape` controls whether the shape is shown in the graph
-    """
-    return ModelToDot()(model, **kwargs)
-
-
-def plot(model, to_file='model.png'):
-    graph = to_graph(model,show_shape=True,recursive=True)
-    graph.write_png(to_file)
-=======
                 inputlabels = 'multiple'
             label = '%s\n|{input:|output:}|{{%s}|{%s}}' % (label, inputlabels, outputlabels)
 
@@ -124,5 +64,4 @@
 
 def plot(model, to_file='model.png', show_shapes=False, show_layer_names=True):
     dot = model_to_dot(model, show_shapes, show_layer_names)
-    dot.write_png(to_file)
->>>>>>> 072d3359
+    dot.write_png(to_file)