--- conflicted
+++ resolved
@@ -3,27 +3,12 @@
 
 from .. import backend as K
 from .. import activations, initializations, regularizers, constraints
-<<<<<<< HEAD
-from ..layers.core import Layer
-import pdb 
-
-def conv_output_length(input_length, filter_size, border_mode, stride):
-    if input_length is None:
-        return None
-    assert border_mode in {'same', 'valid'}
-    if border_mode == 'same':
-        output_length = input_length
-    elif border_mode == 'valid':
-        output_length = input_length - filter_size + 1
-    return (output_length + stride - 1) // stride
-=======
 from ..engine import Layer, InputSpec
 from ..utils.np_utils import conv_output_length, conv_input_length
 
 # imports for backwards namespace compatibility
 from .pooling import AveragePooling1D, AveragePooling2D, AveragePooling3D
 from .pooling import MaxPooling1D, MaxPooling2D, MaxPooling3D
->>>>>>> 072d3359
 
 
 class Convolution1D(Layer):
@@ -83,6 +68,10 @@
             This argument is required if you are going to connect
             `Flatten` then `Dense` layers upstream
             (without it, the shape of the dense outputs cannot be computed).
+        W_learning_rate_multiplier: Multiplier applied to the 
+            learning rate of the main weights matrix.
+        b_learning_rate_multiplier: Multiplier (between 0.0 and 1.0)
+            applied to the learning rate of the bias.
 
     # Input shape
         3D tensor with shape: `(samples, steps, input_dim)`.
@@ -96,12 +85,9 @@
                  border_mode='valid', subsample_length=1,
                  W_regularizer=None, b_regularizer=None, activity_regularizer=None,
                  W_constraint=None, b_constraint=None,
-<<<<<<< HEAD
+                 bias=True, input_dim=None, input_length=None,
                  W_learning_rate_multiplier=None, b_learning_rate_multiplier=None,
-                 input_dim=None, input_length=None, **kwargs):
-=======
-                 bias=True, input_dim=None, input_length=None, **kwargs):
->>>>>>> 072d3359
+                 **kwargs):
 
         if border_mode not in {'valid', 'same'}:
             raise Exception('Invalid border mode for Convolution1D:', border_mode)
@@ -122,19 +108,18 @@
         self.W_constraint = constraints.get(W_constraint)
         self.b_constraint = constraints.get(b_constraint)
 
-<<<<<<< HEAD
-        self.W_learning_rate_multiplier = W_learning_rate_multiplier
-        self.b_learning_rate_multiplier = b_learning_rate_multiplier
-        self.learning_rate_multipliers = [self.W_learning_rate_multiplier,
-                                          self.b_learning_rate_multiplier]
-        
-=======
         self.bias = bias
         self.input_spec = [InputSpec(ndim=3)]
->>>>>>> 072d3359
         self.initial_weights = weights
         self.input_dim = input_dim
         self.input_length = input_length
+
+        if not bias:
+            if b_learning_rate_multiplier is not None:
+                raise Exception('b_learning_rate_multiplier provided with no bias.')
+        self.W_learning_rate_multiplier = W_learning_rate_multiplier
+        self.b_learning_rate_multiplier = b_learning_rate_multiplier
+
         if self.input_dim:
             kwargs['input_shape'] = (self.input_length, self.input_dim)
         super(Convolution1D, self).__init__(**kwargs)
@@ -167,6 +152,12 @@
             self.constraints[self.W] = self.W_constraint
         if self.bias and self.b_constraint:
             self.constraints[self.b] = self.b_constraint
+
+        self.multipliers = {}
+        if self.W_learning_rate_multiplier is not None:
+            self.multipliers[self.W] = self.W_learning_rate_multiplier
+        if (self.bias is not None) and (self.b_learning_rate_multiplier is not None):
+            self.multipliers[self.b] = self.b_learning_rate_multiplier
 
         if self.initial_weights is not None:
             self.set_weights(self.initial_weights)
@@ -202,19 +193,15 @@
                   'activity_regularizer': self.activity_regularizer.get_config() if self.activity_regularizer else None,
                   'W_constraint': self.W_constraint.get_config() if self.W_constraint else None,
                   'b_constraint': self.b_constraint.get_config() if self.b_constraint else None,
-<<<<<<< HEAD
+                  'bias': self.bias,
+                  'input_dim': self.input_dim,
+                  'input_length': self.input_length,
                   'W_learning_rate_multiplier': self.W_learning_rate_multiplier,
                   'b_learning_rate_multiplier': self.b_learning_rate_multiplier,
-=======
-                  'bias': self.bias,
->>>>>>> 072d3359
-                  'input_dim': self.input_dim,
-                  'input_length': self.input_length}
+                 }
         base_config = super(Convolution1D, self).get_config()
         return dict(list(base_config.items()) + list(config.items()))
 
-<<<<<<< HEAD
-=======
 
 class AtrousConvolution1D(Convolution1D):
     '''Atrous Convolution operator for filtering neighborhoods of one-dimensional inputs.
@@ -331,7 +318,6 @@
         return dict(list(base_config.items()) + list(config.items()))
 
 
->>>>>>> 072d3359
 class Convolution2D(Layer):
     '''Convolution operator for filtering windows of two-dimensional inputs.
     When using this layer as the first layer in a model,
@@ -406,15 +392,11 @@
                  border_mode='valid', subsample=(1, 1), dim_ordering='default',
                  W_regularizer=None, b_regularizer=None, activity_regularizer=None,
                  W_constraint=None, b_constraint=None,
-<<<<<<< HEAD
+                 bias=True,
                  W_learning_rate_multiplier=None, b_learning_rate_multiplier=None,
                  **kwargs):
-
-=======
-                 bias=True, **kwargs):
         if dim_ordering == 'default':
             dim_ordering = K.image_dim_ordering()
->>>>>>> 072d3359
         if border_mode not in {'valid', 'same'}:
             raise Exception('Invalid border mode for Convolution2D:', border_mode)
         self.nb_filter = nb_filter
@@ -435,17 +417,16 @@
         self.W_constraint = constraints.get(W_constraint)
         self.b_constraint = constraints.get(b_constraint)
 
-<<<<<<< HEAD
+        self.bias = bias
+        self.input_spec = [InputSpec(ndim=4)]
+        self.initial_weights = weights
+
+        if not bias:
+            if b_learning_rate_multiplier is not None:
+                raise Exception('b_learning_rate_multiplier provided with no bias.')
         self.W_learning_rate_multiplier = W_learning_rate_multiplier
         self.b_learning_rate_multiplier = b_learning_rate_multiplier
-        self.learning_rate_multipliers = [self.W_learning_rate_multiplier,\
-                                          self.b_learning_rate_multiplier]
-
-=======
-        self.bias = bias
-        self.input_spec = [InputSpec(ndim=4)]
->>>>>>> 072d3359
-        self.initial_weights = weights
+
         super(Convolution2D, self).__init__(**kwargs)
 
     def build(self, input_shape):
@@ -482,6 +463,12 @@
             self.constraints[self.W] = self.W_constraint
         if self.bias and self.b_constraint:
             self.constraints[self.b] = self.b_constraint
+
+        self.multipliers = {}
+        if self.W_learning_rate_multiplier is not None:
+            self.multipliers[self.W] = self.W_learning_rate_multiplier
+        if (self.bias is not None) and (self.b_learning_rate_multiplier is not None):
+            self.multipliers[self.b] = self.b_learning_rate_multiplier
 
         if self.initial_weights is not None:
             self.set_weights(self.initial_weights)
@@ -538,12 +525,9 @@
                   'activity_regularizer': self.activity_regularizer.get_config() if self.activity_regularizer else None,
                   'W_constraint': self.W_constraint.get_config() if self.W_constraint else None,
                   'b_constraint': self.b_constraint.get_config() if self.b_constraint else None,
-<<<<<<< HEAD
+                  'bias': self.bias,
                   'W_learning_rate_multiplier': self.W_learning_rate_multiplier,
                   'b_learning_rate_multiplier': self.b_learning_rate_multiplier}
-=======
-                  'bias': self.bias}
->>>>>>> 072d3359
         base_config = super(Convolution2D, self).get_config()
         return dict(list(base_config.items()) + list(config.items()))
 
@@ -654,65 +638,6 @@
 
         self.output_shape_ = output_shape
 
-<<<<<<< HEAD
-class WeightedPooling1D(_Pooling1D):
-    ''' Weighted pooling for temporal data with Softmax & learned temperature parameter
-    # Input shape
-        3D tensor with shape: `(samples, steps, features)`.
-
-    # Output shape
-        3D tensor with shape: `(samples, downsampled_steps, features)`.
-
-    # Arguments
-        pool_length: factor by which to downscale. 2 will halve the input.
-        stride: integer or None. Stride value.
-        init: glorot_uniform (for temperature initialization) 
-        border_mode: 'valid' or 'same'.
-            Note: 'same' will only work with TensorFlow for the time being.
-    '''
-    def __init__(self, pool_length=2, stride=None,
-                 border_mode='valid', init="one", **kwargs):
-        super(AveragePooling1D, self).__init__(pool_length, stride,
-                                               border_mode, **kwargs)
-        self.init = initializations.get(init)
-        assert stride==pool_lengths, 'for weighted pooling, the pool stride must equal to the pool width' 
-        
-    def build(self): 
-        self.tau = self.init((self.input_shape[1],))
-        self.trainable_weights = [self.tau]
-
-    def _pooling_function(self, inputs, pool_size, strides,
-                          border_mode, dim_ordering):
-
-        pool_axis=-1; 
-        if dim_ordering=="tf": 
-            pool_axis=2; 
-        #global pool (for now) 
-        t_denominator=K.sum(K.exp(inputs/self.tau[None,:,None]),axis=pool_axis)
-        t_softmax=K.exp(inputs/self.tau[None,:,None])/t_denominator[:,:,None]; 
-        t_weighted_average=K.sum(t_softmax*inputs,axis=pool_axis)        
-        output=t_weighted_average[:,:,None]; 
-        return output
-
-
-class _Pooling2D(Layer):
-    '''Abstract class for different pooling 2D layers.
-    '''
-    input_ndim = 4
-
-    def __init__(self, pool_size=(2, 2), strides=None, border_mode='valid',
-                 dim_ordering='th', **kwargs):
-        super(_Pooling2D, self).__init__(**kwargs)
-        self.input = K.placeholder(ndim=4)
-        self.pool_size = tuple(pool_size)
-        if strides is None:
-            strides = self.pool_size
-        self.strides = tuple(strides)
-        assert border_mode in {'valid', 'same'}, 'border_mode must be in {valid, same}'
-        self.border_mode = border_mode
-        assert dim_ordering in {'tf', 'th'}, 'dim_ordering must be in {tf, th}'
-        self.dim_ordering = dim_ordering
-=======
         super(Deconvolution2D, self).__init__(nb_filter, nb_row, nb_col,
                                               init=init, activation=activation,
                                               weights=weights, border_mode=border_mode,
@@ -721,7 +646,6 @@
                                               activity_regularizer=activity_regularizer,
                                               W_constraint=W_constraint, b_constraint=b_constraint,
                                               bias=bias, **kwargs)
->>>>>>> 072d3359
 
     def get_output_shape_for(self, input_shape):
         if self.dim_ordering == 'th':
@@ -851,63 +775,7 @@
         if border_mode not in {'valid', 'same'}:
             raise Exception('Invalid border mode for AtrousConv2D:', border_mode)
 
-<<<<<<< HEAD
-class WeightedPooling2D(_Pooling2D):
-    '''Weighted Average pooling operation for spatial data.
-
-    # Input shape
-        4D tensor with shape:
-        `(samples, channels, rows, cols)` if dim_ordering='th'
-        or 4D tensor with shape:
-        `(samples, rows, cols, channels)` if dim_ordering='tf'.
-
-    # Output shape
-        4D tensor with shape:
-        `(nb_samples, channels, pooled_rows, pooled_cols)` if dim_ordering='th'
-        or 4D tensor with shape:
-        `(samples, pooled_rows, pooled_cols, channels)` if dim_ordering='tf'.
-
-    # Arguments
-        pool_size: tuple of 2 integers,
-            factors by which to downscale (vertical, horizontal).
-            (2, 2) will halve the image in each dimension.
-        strides: tuple of 2 integers, or None. Strides values.
-        border_mode: 'valid' or 'same'.
-            Note: 'same' will only work with TensorFlow for the time being.
-        dim_ordering: 'th' or 'tf'. In 'th' mode, the channels dimension
-            (the depth) is at index 1, in 'tf' mode is it at index 3.
-        init: glorot_uniform (for temperature initialization) 
-    '''
-    def __init__(self, pool_size=(2, 2), strides=None, border_mode='valid',
-                 dim_ordering='th', init="one", **kwargs):
-
-        super(WeightedPooling2D, self).__init__(pool_size, strides, border_mode,
-                                               dim_ordering, **kwargs)
-        self.init = initializations.get(init)
-        assert strides==pool_size, 'for weighted pooling, the pool stride must equal to the pool width (1) ' 
-        #assert strides==1, 'for weighted global average pooling, set stride=1 and stride_widths =1'
-    def build(self): 
-        self.tau = self.init((self.input_shape[1],))
-        self.trainable_weights = [self.tau]
-    
-    def _pooling_function(self, inputs, pool_size, strides,
-                          border_mode, dim_ordering):
-        pool_axis=-1; 
-        if dim_ordering=="tf": 
-            pool_axis=2; 
-        #global pool (for now) 
-        t_denominator=K.sum(K.exp(inputs/self.tau[None,:,None,None]),axis=pool_axis)
-        t_softmax=K.exp(inputs/self.tau[None,:,None,None])/t_denominator[:,:,:,None]; 
-        t_weighted_average=K.sum(t_softmax*inputs,axis=pool_axis)        
-        output=t_weighted_average[:,:,:,None]; 
-        return output
-
-
-class UpSampling1D(Layer):
-    '''Repeat each temporal step `length` times along the time axis.
-=======
         self.atrous_rate = tuple(atrous_rate)
->>>>>>> 072d3359
 
         super(AtrousConvolution2D, self).__init__(nb_filter, nb_row, nb_col,
                                                   init=init, activation=activation,
