# -*- coding: utf-8 -*-
from __future__ import absolute_import
from __future__ import division

import numpy as np

from collections import OrderedDict
import copy
from six.moves import zip

from .. import backend as K
from .. import activations, initializations, regularizers, constraints
from ..regularizers import ActivityRegularizer

import marshal
import types
import sys


class Layer(object):
    '''Abstract base layer class.

    All Keras layers accept certain keyword arguments:

        trainable: boolean. Set to "False" before model compilation
            to freeze layer weights (they won't be updated further
            during training).
        input_shape: a tuple of integers specifying the expected shape
            of the input samples. Does not includes the batch size.
            (e.g. `(100,)` for 100-dimensional inputs).
        batch_input_shape: a tuple of integers specifying the expected
            shape of a batch of input samples. Includes the batch size
            (e.g. `(32, 100)` for a batch of 32 100-dimensional inputs).
    '''
    def __init__(self, **kwargs):
        if not hasattr(self, 'trainable_weights'):
            self.trainable_weights = []
        if not hasattr(self, 'non_trainable_weights'):
            self.non_trainable_weights = []

        allowed_kwargs = {'input_shape',
                          'trainable',
                          'batch_input_shape',
                          'cache_enabled',
                          'name'} 
        ignorable_kwargs = {
        #The next two kwargs were formerly part of 'Activation' and will thus be ignored
        #https://github.com/kundajelab/keras/blob/57c70655adb5f6adac5c37273530569a85e7468c/keras/layers/core.py#L543
                            'beta' 
                            , 'target'
        }
        for kwarg in kwargs:
<<<<<<< HEAD
            if kwarg not in allowed_kwargs:
                if kwarg in ignorable_kwargs:
                    print("Ignoring keyword ",kwarg,"in the yaml"+
                          " (this message comes from layers/core.py)");
                else:
                    raise RuntimeError('Keyword argument not understood: ' + kwarg)
        if 'input_shape' in kwargs:
            self.set_input_shape((None,) + tuple(kwargs['input_shape']))
=======
            assert kwarg in allowed_kwargs, 'Keyword argument not understood: ' + kwarg
>>>>>>> 9ad5ed81
        if 'batch_input_shape' in kwargs:
            self.set_input_shape(tuple(kwargs['batch_input_shape']))
        elif 'input_shape' in kwargs:
            self.set_input_shape((None,) + tuple(kwargs['input_shape']))
        self.trainable = True
        if 'trainable' in kwargs:
            self.trainable = kwargs['trainable']
        self.name = self.__class__.__name__.lower()
        if 'name' in kwargs:
            self.name = kwargs['name']
        self.cache_enabled = True
        if 'cache_enabled' in kwargs:
            self.cache_enabled = kwargs['cache_enabled']

    @property
    def name(self):
        return self._name

    @name.setter
    def name(self, name):
        self._name = name

    @property
    def cache_enabled(self):
        return self._cache_enabled

    @cache_enabled.setter
    def cache_enabled(self, value):
        self._cache_enabled = value

    def __call__(self, X, mask=None, train=False):
        # set temporary input
        tmp_input = self.get_input
        tmp_mask = None
        if hasattr(self, 'get_input_mask'):
            tmp_mask = self.get_input_mask
            self.get_input_mask = lambda _: mask
        self.get_input = lambda _: X
        Y = self.get_output(train=train)
        # return input to what it was
        if hasattr(self, 'get_input_mask'):
            self.get_input_mask = tmp_mask
        self.get_input = tmp_input
        return Y

    def set_previous(self, layer):
        '''Connect a layer to its parent in the computational graph.
        '''
        assert self.nb_input == layer.nb_output == 1, 'Cannot connect layers: input count and output count should be 1.'
        if hasattr(self, 'input_ndim'):
            assert self.input_ndim == len(layer.output_shape), ('Incompatible shapes: layer expected input with ndim=' +
                                                                str(self.input_ndim) +
                                                                ' but previous layer has output_shape ' +
                                                                str(layer.output_shape))
        if layer.get_output_mask() is not None:
            assert self.supports_masked_input(), 'Cannot connect non-masking layer to layer with masked output.'
        self.previous = layer
        self.build()

    def build(self):
        '''Instantiation of layer weights.

        Called after `set_previous`, or after `set_input_shape`,
        once the layer has a defined input shape.
        Must be implemented on all layers that have weights.
        '''
        pass

    @property
    def trainable(self):
        if hasattr(self, '_trainable'):
            return self._trainable
        else:
            return True

    @trainable.setter
    def trainable(self, value):
        self._trainable = value

    @property
    def nb_input(self):
        return 1

    @property
    def nb_output(self):
        return 1

    @property
    def input_shape(self):
        # if layer is not connected (e.g. input layer),
        # input shape can be set manually via _input_shape attribute.
        if hasattr(self, 'previous'):
            return self.previous.output_shape
        elif hasattr(self, '_input_shape'):
            return self._input_shape
        else:
            raise Exception('Layer is not connected. Did you forget to set "input_shape"?')

    def set_input_shape(self, input_shape):
        if type(input_shape) not in [tuple, list]:
            raise Exception('Invalid input shape - input_shape should be a tuple of int.')
        input_shape = tuple(input_shape)
        if hasattr(self, 'input_ndim') and self.input_ndim:
            if self.input_ndim != len(input_shape):
                raise Exception('Invalid input shape - Layer expects input ndim=' +
                                str(self.input_ndim) +
                                ', was provided with input shape ' + str(input_shape))
        self._input_shape = input_shape
        self.input = K.placeholder(shape=self._input_shape)
        self.build()

    @property
    def output_shape(self):
        # default assumption: tensor shape unchanged.
        return self.input_shape

    def get_output(self, train=False):
        return self.get_input(train)

    def get_input(self, train=False):
        if hasattr(self, 'previous'):
            # to avoid redundant computations,
            # layer outputs are cached when possible.
            if hasattr(self, 'layer_cache') and self.cache_enabled:
                previous_layer_id = '%s_%s' % (id(self.previous), train)
                if previous_layer_id in self.layer_cache:
                    return self.layer_cache[previous_layer_id]
            previous_output = self.previous.get_output(train=train)
            if hasattr(self, 'layer_cache') and self.cache_enabled:
                previous_layer_id = '%s_%s' % (id(self.previous), train)
                self.layer_cache[previous_layer_id] = previous_output
            return previous_output
        elif hasattr(self, 'input'):
            return self.input
        else:
            raise Exception('Layer is not connected' +
                            ' and is not an input layer.')

    def supports_masked_input(self):
        '''Whether or not this layer respects the output mask of its previous
        layer in its calculations.
        If you try to attach a layer that does *not* support masked_input to
        a layer that gives a non-None output_mask(), an error will be raised.
        '''
        return False

    def get_output_mask(self, train=None):
        '''For some models (such as RNNs) you want a way of being able to mark
        some output data-points as "masked",
        so they are not used in future calculations.
        In such a model, get_output_mask() should return a mask
        of one less dimension than get_output()
        (so if get_output is (nb_samples, nb_timesteps, nb_dimensions),
        then the mask is (nb_samples, nb_timesteps),
        with a one for every unmasked datapoint,
        and a zero for every masked one.

        If there is *no* masking then it shall return None.
        For instance if you attach an Activation layer (they support masking)
        to a layer with an output_mask, then that Activation shall
        also have an output_mask.
        If you attach it to a layer with no such mask,
        then the Activation's get_output_mask shall return None.

        Some layers have an output_mask even if their input is unmasked,
        notably Embedding which can turn the entry "0" into
        a mask.
        '''
        return None

    def set_weights(self, weights):
        '''Set the weights of the layer.

        weights: a list of numpy arrays. The number
            of arrays and their shape must match
            number of the dimensions of the weights
            of the layer (i.e. it should match the
            output of `get_weights`).
        '''
        params = self.trainable_weights + self.non_trainable_weights
        assert len(params) == len(weights), ('Provided weight array does not match layer weights (' +
                                             str(len(params)) + ' layer params vs. ' +
                                             str(len(weights)) + ' provided weights)')
        for p, w in zip(params, weights):
            if K.get_value(p).shape != w.shape:
                raise Exception('Layer shape %s not compatible with weight shape %s.' % (K.get_value(p).shape, w.shape))
            K.set_value(p, w)

    def get_weights(self):
        '''Return the weights of the layer,
        as a list of numpy arrays.
        '''
        params = self.trainable_weights + self.non_trainable_weights
        weights = []
        for p in params:
            weights.append(K.get_value(p))
        return weights

    def get_config(self):
        '''Return the parameters of the layer, as a dictionary.
        '''
        config = {'name': self.__class__.__name__}
        if hasattr(self, '_input_shape'):
            input_shape = self._input_shape
            if input_shape[0]:
                config['batch_input_shape'] = input_shape[:]
            else:
                config['input_shape'] = input_shape[1:]
        if hasattr(self, '_trainable'):
            config['trainable'] = self._trainable
        config['cache_enabled'] = self.cache_enabled
        config['custom_name'] = self.name
        return config

    def get_params(self):
        consts = []
        lmuls = []
        updates = []

        if hasattr(self, 'regularizers'):
            regularizers = self.regularizers
        else:
            regularizers = []

<<<<<<< HEAD
        
        if hasattr(self, 'learning_rate_multipliers'):
            for lmul in self.learning_rate_multipliers:
                if (lmul is not None):
                    lmuls.append(lmul)
                else:
                    lmuls.append(1.0)
        else:
            lmuls = [1.0 for p in self.params]

        if hasattr(self, 'constraints') and len(self.constraints) == len(self.params):
=======
        if hasattr(self, 'constraints') and len(self.constraints) == len(self.trainable_weights):
>>>>>>> 9ad5ed81
            for c in self.constraints:
                if c:
                    consts.append(c)
                else:
                    consts.append(constraints.identity())
        elif hasattr(self, 'constraint') and self.constraint:
            consts += [self.constraint for _ in range(len(self.trainable_weights))]
        else:
            consts += [constraints.identity() for _ in range(len(self.trainable_weights))]

        if hasattr(self, 'updates') and self.updates:
            updates += self.updates

<<<<<<< HEAD
        return self.params, regularizers, consts, lmuls, updates
=======
        return self.trainable_weights, regularizers, consts, updates
>>>>>>> 9ad5ed81

    def count_params(self):
        '''Return the total number of floats (or ints)
        composing the weights of the layer.
        '''
        return sum([K.count_params(p) for p in self.trainable_weights])


class MaskedLayer(Layer):
    '''If your layer trivially supports masking
    (by simply copying the input mask to the output),
    then subclass MaskedLayer instead of Layer,
    and make sure that you incorporate the input mask
    into your calculation of get_output().
    '''
    def supports_masked_input(self):
        return True

    def get_input_mask(self, train=False):
        if hasattr(self, 'previous'):
            return self.previous.get_output_mask(train)
        else:
            return None

    def get_output_mask(self, train=False):
        ''' The default output mask is just the input mask unchanged.
        Override this in your own implementations if,
        for instance, you are reshaping the input'''
        return self.get_input_mask(train)


class Masking(MaskedLayer):
    '''Mask an input sequence by using a mask value to identify padding.

    This layer copies the input to the output layer with identified padding
    replaced with 0s and creates an output mask in the process.

    At each timestep, if the values all equal `mask_value`,
    then the corresponding mask value for the timestep is 0 (skipped),
    otherwise it is 1.
    '''
    def __init__(self, mask_value=0., **kwargs):
        super(Masking, self).__init__(**kwargs)
        self.mask_value = mask_value
        if (not hasattr(self, 'input')):
            self.input = K.placeholder(ndim=3)

    def get_output_mask(self, train=False):
        X = self.get_input(train)
        return K.any(K.not_equal(X, self.mask_value), axis=-1)

    def get_output(self, train=False):
        X = self.get_input(train)
        return X * K.cast(K.any(K.not_equal(X, self.mask_value), axis=-1, keepdims=True), K.floatx())

    def get_config(self):
        config = {'name': self.__class__.__name__,
                  'mask_value': self.mask_value}
        base_config = super(Masking, self).get_config()
        return dict(list(base_config.items()) + list(config.items()))


class Merge(Layer):
    '''Merge the output of a list of layers or containers into a single tensor.

    # Arguments
        mode: one of {sum, mul, concat, ave, dot}.
            sum: sum the outputs (shapes must match)
            mul: multiply the outputs element-wise (shapes must match)
            concat: concatenate the outputs along the axis specified by `concat_axis`
            ave: average the outputs (shapes must match)
        concat_axis: axis to use in `concat` mode.
        dot_axes: axis or axes to use in `dot` mode
            (see [the Numpy documentation](http://docs.scipy.org/doc/numpy-1.10.1/reference/generated/numpy.tensordot.html) for more details).

    # TensorFlow warning
        `dot` mode only works with Theano for the time being.

    # Examples

    ```python
        left = Sequential()
        left.add(Dense(50, input_shape=(784,)))
        left.add(Activation('relu'))

        right = Sequential()
        right.add(Dense(50, input_shape=(784,)))
        right.add(Activation('relu'))

        model = Sequential()
        model.add(Merge([left, right], mode='sum'))

        model.add(Dense(10))
        model.add(Activation('softmax'))

        model.compile(loss='categorical_crossentropy', optimizer='rmsprop')

        model.fit([X_train, X_train], Y_train, batch_size=128, nb_epoch=20,
                  validation_data=([X_test, X_test], Y_test))
    ```
    '''
    def __init__(self, layers, mode='sum', concat_axis=-1, dot_axes=-1):
        if len(layers) < 2:
            raise Exception('Please specify two or more input layers '
                            '(or containers) to merge')

        if mode not in {'sum', 'mul', 'concat', 'ave', 'join', 'cos', 'dot'}:
            raise Exception('Invalid merge mode: ' + str(mode))

        if mode in {'sum', 'mul', 'ave', 'cos'}:
            input_shapes = set([l.output_shape for l in layers])
            if len(input_shapes) > 1:
                raise Exception('Only layers of same output shape can '
                                'be merged using ' + mode + ' mode. ' +
                                'Layer shapes: %s' % ([l.output_shape for l in layers]))
        if mode in {'cos', 'dot'}:
            if K._BACKEND != 'theano':
                raise Exception('"' + mode + '" merge mode will only work with Theano.')

            if len(layers) > 2:
                raise Exception(mode + ' merge takes exactly 2 layers')
            shape1 = layers[0].output_shape
            shape2 = layers[1].output_shape
            n1 = len(shape1)
            n2 = len(shape2)
            if mode == 'dot':
                if type(dot_axes) == int:
                    if dot_axes < 0:
                        dot_axes = [range(dot_axes % n1, n1), range(dot_axes % n2, n2)]
                    else:
                        dot_axes = [range(n1 - dot_axes, n2), range(1, dot_axes + 1)]
                if type(dot_axes) not in [list, tuple]:
                    raise Exception('Invalid type for dot_axes - should be a list.')
                if len(dot_axes) != 2:
                    raise Exception('Invalid format for dot_axes - should contain two elements.')
                if type(dot_axes[0]) not in [list, tuple, range] or type(dot_axes[1]) not in [list, tuple, range]:
                    raise Exception('Invalid format for dot_axes - list elements should have type "list" or "tuple".')
                for i in range(len(dot_axes[0])):
                    if shape1[dot_axes[0][i]] != shape2[dot_axes[1][i]]:
                        raise Exception('Dimension incompatibility using dot mode: ' +
                                        '%s != %s. ' % (shape1[dot_axes[0][i]], shape2[dot_axes[1][i]]) +
                                        'Layer shapes: %s, %s' % (shape1, shape2))
        elif mode == 'concat':
            input_shapes = set()
            for l in layers:
                oshape = list(l.output_shape)
                oshape.pop(concat_axis)
                oshape = tuple(oshape)
                input_shapes.add(oshape)
            if len(input_shapes) > 1:
                raise Exception('"concat" mode can only merge layers with matching ' +
                                'output shapes except for the concat axis. ' +
                                'Layer shapes: %s' % ([l.output_shape for l in layers]))
        self.mode = mode
        self.concat_axis = concat_axis
        self.dot_axes = dot_axes
        self.layers = layers
        self.trainable_weights = []
        self.regularizers = []
        self.constraints = []
        self.learning_rate_multipliers = []
        self.updates = []
        for l in self.layers:
            params, regs, consts, lmuls, updates = l.get_params()
            self.regularizers += regs
            self.updates += updates
            # params and constraints have the same size
<<<<<<< HEAD
            for p, c, lmul in zip(params, consts, lmuls):
                if p not in self.params:
                    self.params.append(p)
=======
            for p, c in zip(params, consts):
                if p not in self.trainable_weights:
                    self.trainable_weights.append(p)
>>>>>>> 9ad5ed81
                    self.constraints.append(c)
                    self.learning_rate_multipliers.append(lmul)
        super(Merge, self).__init__()

    @property
    def output_shape(self):
        input_shapes = [layer.output_shape for layer in self.layers]
        if self.mode in ['sum', 'mul', 'ave']:
            return input_shapes[0]
        elif self.mode == 'concat':
            output_shape = list(input_shapes[0])
            for shape in input_shapes[1:]:
                output_shape[self.concat_axis] += shape[self.concat_axis]
            return tuple(output_shape)
        elif self.mode == 'join':
            return None
        elif self.mode == 'dot':
            shape1 = list(input_shapes[0])
            shape2 = list(input_shapes[1])
            dot_axes = []
            for axes in self.dot_axes:
                dot_axes.append([index-1 for index in axes])
            tensordot_output = np.tensordot(np.zeros(tuple(shape1[1:])),
                                            np.zeros(tuple(shape2[1:])),
                                            axes=dot_axes)
            if len(tensordot_output.shape) == 0:
                shape = (1,)
            else:
                shape = tensordot_output.shape
            return (shape1[0],) + shape
        elif self.mode == 'cos':
            return (input_shapes[0][0], 1)

    def get_params(self):
<<<<<<< HEAD
        return self.params, self.regularizers, self.constraints,\
               self.learning_rate_multipliers, self.updates
=======
        return self.trainable_weights, self.regularizers, self.constraints, self.updates
>>>>>>> 9ad5ed81

    def get_output(self, train=False):
        if self.mode == 'sum' or self.mode == 'ave':
            s = self.layers[0].get_output(train)
            for i in range(1, len(self.layers)):
                s += self.layers[i].get_output(train)
            if self.mode == 'ave':
                s /= len(self.layers)
            return s
        elif self.mode == 'concat':
            inputs = [self.layers[i].get_output(train) for i in range(len(self.layers))]
            return K.concatenate(inputs, axis=self.concat_axis)
        elif self.mode == 'join':
            inputs = OrderedDict()
            for i in range(len(self.layers)):
                X = self.layers[i].get_output(train)
                name = getattr(self.layers[i], 'name', None)
                if name is None:
                    raise ValueError('merge_mode="join" only works with named inputs.')
                else:
                    inputs[name] = X
            return inputs
        elif self.mode == 'mul':
            s = self.layers[0].get_output(train)
            for i in range(1, len(self.layers)):
                s *= self.layers[i].get_output(train)
            return s
        elif self.mode == 'dot':
            if K._BACKEND != 'theano':
                raise Exception('"dot" merge mode will only work with Theano.')
            from theano import tensor as T
            l1 = self.layers[0].get_output(train)
            l2 = self.layers[1].get_output(train)
            output = T.batched_tensordot(l1, l2, self.dot_axes)
            output_shape = list(self.output_shape)
            output_shape[0] = l1.shape[0]
            output = output.reshape(tuple(output_shape))
            return output
        elif self.mode == 'cos':
            if K._BACKEND != 'theano':
                raise Exception('"dot" merge mode will only work with Theano.')
            import theano
            l1 = self.layers[0].get_output(train)
            l2 = self.layers[1].get_output(train)
            output = T.batched_tensordot(l1, l2, self.dot_axes) / T.sqrt(T.batched_tensordot(l1, l1, self.dot_axes) * T.batched_tensordot(l2, l2, self.dot_axes))
            output = output.dimshuffle((0, 'x'))
            return output
        else:
            raise Exception('Unknown merge mode.')

    def get_input(self, train=False):
        res = []
        for i in range(len(self.layers)):
            o = self.layers[i].get_input(train)
            if not type(o) == list:
                o = [o]
            for output in o:
                if output not in res:
                    res.append(output)
        return res

    @property
    def input(self):
        return self.get_input()

    def supports_masked_input(self):
        return False

    def get_output_mask(self, train=None):
        return None

    def get_weights(self):
        weights = []
        for l in self.layers:
            weights += l.get_weights()
        return weights

    def set_weights(self, weights):
        for i in range(len(self.layers)):
            nb_param = len(self.layers[i].trainable_weights)
            self.layers[i].set_weights(weights[:nb_param])
            weights = weights[nb_param:]

    def get_config(self):
        config = {'name': self.__class__.__name__,
                  'layers': [l.get_config() for l in self.layers],
                  'mode': self.mode,
                  'concat_axis': self.concat_axis,
                  'dot_axes': self.dot_axes}
        base_config = super(Merge, self).get_config()
        return dict(list(base_config.items()) + list(config.items()))


class TimeDistributedMerge(Layer):
    '''Sum/multiply/average over the outputs of a TimeDistributed layer.

    # Input shape
        3D tensor with shape: `(samples, steps, features)`.

    # Output shape
        2D tensor with shape: `(samples, features)`.

    # Arguments
        mode: one of {'sum', 'mul', 'ave'}
    '''
    input_ndim = 3

    def __init__(self, mode='sum', **kwargs):
        super(TimeDistributedMerge, self).__init__(**kwargs)
        self.mode = mode
        self.trainable_weights = []
        self.regularizers = []
        self.constraints = []
        self.updates = []

    @property
    def output_shape(self):
        return (None, self.input_shape[2])

    def get_output(self, train=False):
        X = self.get_input(train)
        if self.mode == 'ave':
            s = K.mean(X, axis=1)
            return s
        if self.mode == 'sum':
            s = K.sum(X, axis=1)
            return s
        elif self.mode == 'mul':
            s = K.prod(X, axis=1)
            return s
        else:
            raise Exception('Unknown merge mode')

    def get_config(self):
        config = {'name': self.__class__.__name__,
                  'mode': self.mode}
        base_config = super(TimeDistributedMerge, self).get_config()
        return dict(list(base_config.items()) + list(config.items()))


class Dropout(MaskedLayer):
    '''Apply Dropout to the input. Dropout consists in randomly setting
    a fraction `p` of input units to 0 at each update during training time,
    which helps prevent overfitting.

    # Arguments
        p: float between 0 and 1. Fraction of the input units to drop.

    # References
        - [Dropout: A Simple Way to Prevent Neural Networks from Overfitting](http://www.cs.toronto.edu/~rsalakhu/papers/srivastava14a.pdf)
    '''
    def __init__(self, p, **kwargs):
        super(Dropout, self).__init__(**kwargs)
        self.p = p

    def get_output(self, train=False):
        X = self.get_input(train)
        if self.p > 0.:
            if train:
                X = K.dropout(X, level=self.p)
        return X

    def get_config(self):
        config = {'name': self.__class__.__name__,
                  'p': self.p}
        base_config = super(Dropout, self).get_config()
        return dict(list(base_config.items()) + list(config.items()))


class Activation(MaskedLayer):
    '''Apply an activation function to an output.

    # Input shape
        Arbitrary. Use the keyword argument `input_shape`
        (tuple of integers, does not include the samples axis)
        when using this layer as the first layer in a model.

    # Output shape
        Same shape as input.

    # Arguments:
        activation: name of activation function to use
            (see: [activations](../activations.md)),
            or alternatively, a Theano or TensorFlow operation.
    '''
    def __init__(self, activation, **kwargs):
        super(Activation, self).__init__(**kwargs)
        self.activation = activations.get(activation)

    def get_output(self, train=False):
        X = self.get_input(train)
        return self.activation(X)

    def get_config(self):
        config = {'name': self.__class__.__name__,
                  'activation': self.activation.__name__}
        base_config = super(Activation, self).get_config()
        return dict(list(base_config.items()) + list(config.items()))


class Reshape(Layer):
    '''Reshape an output to a certain shape.

    # Input shape
        Arbitrary, although all dimensions in the input shaped must be fixed.
        Use the keyword argument `input_shape`
        (tuple of integers, does not include the samples axis)
        when using this layer as the first layer in a model.

    # Output shape
        `(batch_size,) + dims`

    # Arguments
        dims: target shape. Tuple of integers,
            does not include the samples dimension (batch size).
    '''
    def __init__(self, dims, **kwargs):
        super(Reshape, self).__init__(**kwargs)
        self.dims = tuple(dims)

    def _fix_unknown_dimension(self, input_shape, output_shape):
        '''Find and replace a single missing dimension in an output shape
        given and input shape.

        A near direct port of the internal numpy function _fix_unknown_dimension
        in numpy/core/src/multiarray/shape.c

        # Arguments
            input_shape: shape of array being reshaped

            output_shape: desired shaped of the array with at most
                a single -1 which indicates a dimension that should be
                derived from the input shape.

        # Returns
            The new output shape with a -1 replaced with its computed value.

            Raises a ValueError if the total array size of the output_shape is
            different then the input_shape, or more then one unknown dimension
            is specified.
        '''

        output_shape = list(output_shape)

        msg = 'total size of new array must be unchanged'

        known, unknown = 1, None
        for index, dim in enumerate(output_shape):
            if dim < 0:
                if unknown is None:
                    unknown = index
                else:
                    raise ValueError('can only specify one unknown dimension')
            else:
                known *= dim

        original = np.prod(input_shape, dtype=int)
        if unknown is not None:
            if known == 0 or original % known != 0:
                raise ValueError(msg)
            output_shape[unknown] = original // known
        elif original != known:
            raise ValueError(msg)

        return tuple(output_shape)

    @property
    def output_shape(self):
        return (self.input_shape[0],) + self._fix_unknown_dimension(self.input_shape[1:], self.dims)

    def get_output(self, train=False):
        X = self.get_input(train)
        return K.reshape(X, (-1,) + self.output_shape[1:])

    def get_config(self):
        config = {'name': self.__class__.__name__,
                  'dims': self.dims}
        base_config = super(Reshape, self).get_config()
        return dict(list(base_config.items()) + list(config.items()))


class Permute(Layer):
    '''Permute the dimensions of the input according to a given pattern.

    Useful for e.g. connecting RNNs and convnets together.

    # Input shape
        Arbitrary. Use the keyword argument `input_shape`
        (tuple of integers, does not include the samples axis)
        when using this layer as the first layer in a model.

    # Output shape
        Same as the input shape, but with the dimensions re-ordered according
        to the specified pattern.

    # Arguments
        dims: Tuple of integers. Permutation pattern, does not include the
            samples dimension. Indexing starts at 1.
            For instance, `(2, 1)` permutes the first and second dimension
            of the input.
    '''
    def __init__(self, dims, **kwargs):
        super(Permute, self).__init__(**kwargs)
        self.dims = tuple(dims)

    @property
    def output_shape(self):
        input_shape = list(self.input_shape)
        output_shape = copy.copy(input_shape)
        for i, dim in enumerate(self.dims):
            target_dim = input_shape[dim]
            output_shape[i+1] = target_dim
        return tuple(output_shape)

    def get_output(self, train=False):
        X = self.get_input(train)
        return K.permute_dimensions(X, (0,) + self.dims)

    def get_config(self):
        config = {'name': self.__class__.__name__,
                  'dims': self.dims}
        base_config = super(Permute, self).get_config()
        return dict(list(base_config.items()) + list(config.items()))


class Flatten(Layer):
    '''Flatten the input. Does not affect the batch size.

    # Input shape
        Arbitrary, although all dimensions in the input shape must be fixed.
        Use the keyword argument `input_shape`
        (tuple of integers, does not include the samples axis)
        when using this layer as the first layer in a model.

    # Output shape
        `(batch_size,)`
    '''
    def __init__(self, **kwargs):
        super(Flatten, self).__init__(**kwargs)

    @property
    def output_shape(self):
        input_shape = self.input_shape
        if not all(input_shape[1:]):
            raise Exception('The shape of the input to "Flatten" '
                            'is not fully defined '
                            '(got ' + str(input_shape[1:]) + '. '
                            'Make sure to pass a complete "input_shape" '
                            'or "batch_input_shape" argument to the first '
                            'layer in your model.')
        return (input_shape[0], np.prod(input_shape[1:]))

    def get_output(self, train=False):
        X = self.get_input(train)
        return K.batch_flatten(X)


class RepeatVector(Layer):
    '''Repeat the input n times.

    # Input shape
        2D tensor of shape `(nb_samples, features)`.

    # Output shape
        3D tensor of shape `(nb_samples, n, features)`.

    # Arguments
        n: integer, repetition factor.
    '''
    def __init__(self, n, **kwargs):
        super(RepeatVector, self).__init__(**kwargs)
        self.n = n

    @property
    def output_shape(self):
        input_shape = self.input_shape
        return (input_shape[0], self.n, input_shape[1])

    def get_output(self, train=False):
        X = self.get_input(train)
        return K.repeat(X, self.n)

    def get_config(self):
        config = {'name': self.__class__.__name__,
                  'n': self.n}
        base_config = super(RepeatVector, self).get_config()
        return dict(list(base_config.items()) + list(config.items()))


class Dense(Layer):
    '''Just your regular fully connected NN layer.

    # Input shape
        2D tensor with shape: `(nb_samples, input_dim)`.

    # Output shape
        2D tensor with shape: `(nb_samples, output_dim)`.

    # Arguments
        output_dim: int > 0.
        init: name of initialization function for the weights of the layer
            (see [initializations](../initializations.md)),
            or alternatively, Theano function to use for weights
            initialization. This parameter is only relevant
            if you don't pass a `weights` argument.
        activation: name of activation function to use
            (see [activations](../activations.md)),
            or alternatively, elementwise Theano function.
            If you don't specify anything, no activation is applied
            (ie. "linear" activation: a(x) = x).
        weights: list of numpy arrays to set as initial weights.
            The list should have 1 element, of shape `(input_dim, output_dim)`.
        W_regularizer: instance of [WeightRegularizer](../regularizers.md)
            (eg. L1 or L2 regularization), applied to the main weights matrix.
        b_regularizer: instance of [WeightRegularizer](../regularizers.md),
            applied to the bias.
        activity_regularizer: instance of [ActivityRegularizer](../regularizers.md),
            applied to the network output.
        W_constraint: instance of the [constraints](../constraints.md) module
            (eg. maxnorm, nonneg), applied to the main weights matrix.
        b_constraint: instance of the [constraints](../constraints.md) module,
            applied to the bias.
        input_dim: dimensionality of the input (integer).
            This argument (or alternatively, the keyword argument `input_shape`)
            is required when using this layer as the first layer in a model.
    '''
    input_ndim = 2
    def __init__(self, output_dim, init='glorot_uniform', activation='linear', weights=None,
                 W_regularizer=None, b_regularizer=None, activity_regularizer=None,
                 W_constraint=None, b_constraint=None,
                 W_learning_rate_multiplier=None, b_learning_rate_multiplier=None,
                 input_dim=None, **kwargs):
        self.init = initializations.get(init)
        self.activation = activations.get(activation)
        self.output_dim = output_dim

        self.W_regularizer = regularizers.get(W_regularizer)
        self.b_regularizer = regularizers.get(b_regularizer)
        self.activity_regularizer = regularizers.get(activity_regularizer)

        self.W_constraint = constraints.get(W_constraint)
        self.b_constraint = constraints.get(b_constraint)
        self.constraints = [self.W_constraint, self.b_constraint]

        self.W_learning_rate_multiplier = W_learning_rate_multiplier
        self.b_learning_rate_multiplier = b_learning_rate_multiplier
        self.learning_rate_multipliers = [self.W_learning_rate_multiplier,
                                          self.b_learning_rate_multiplier]

        self.initial_weights = weights

        self.input_dim = input_dim
        if self.input_dim:
            kwargs['input_shape'] = (self.input_dim,)
        self.input = K.placeholder(ndim=2)
        super(Dense, self).__init__(**kwargs)

    def build(self):
        input_dim = self.input_shape[1]

        self.W = self.init((input_dim, self.output_dim))
        self.b = K.zeros((self.output_dim,))

        self.trainable_weights = [self.W, self.b]

        self.regularizers = []
        if self.W_regularizer:
            self.W_regularizer.set_param(self.W)
            self.regularizers.append(self.W_regularizer)

        if self.b_regularizer:
            self.b_regularizer.set_param(self.b)
            self.regularizers.append(self.b_regularizer)

        if self.activity_regularizer:
            self.activity_regularizer.set_layer(self)
            self.regularizers.append(self.activity_regularizer)

        if self.initial_weights is not None:
            self.set_weights(self.initial_weights)
            del self.initial_weights

    @property
    def output_shape(self):
        return (self.input_shape[0], self.output_dim)

    def get_output(self, train=False):
        X = self.get_input(train)
        output = self.activation(K.dot(X, self.W) + self.b)
        return output

    def get_config(self):
        config = {'name': self.__class__.__name__,
                  'output_dim': self.output_dim,
                  'init': self.init.__name__,
                  'activation': self.activation.__name__,
                  'W_regularizer': self.W_regularizer.get_config() if self.W_regularizer else None,
                  'b_regularizer': self.b_regularizer.get_config() if self.b_regularizer else None,
                  'activity_regularizer': self.activity_regularizer.get_config() if self.activity_regularizer else None,
                  'W_constraint': self.W_constraint.get_config() if self.W_constraint else None,
                  'b_constraint': self.b_constraint.get_config() if self.b_constraint else None,
                  'W_learning_rate_multiplier': self.W_learning_rate_multiplier,
                  'b_learning_rate_multiplier': self.b_learning_rate_multiplier,
                  'input_dim': self.input_dim}
        base_config = super(Dense, self).get_config()
        return dict(list(base_config.items()) + list(config.items()))

<<<<<<< HEAD
class ActivityRegularization(Layer):
    '''Layer that passes through its input unchanged, but applies an update
    to the cost function based on the activity.

    # Input shape
        Arbitrary. Use the keyword argument `input_shape`
        (tuple of integers, does not include the samples axis)
        when using this layer as the first layer in a model.

    # Output shape
        Same shape as input.

    # Arguments
        l1: L1 regularization factor.
        l2: L2 regularization factor.
    '''
    def __init__(self, l1=0., l2=0., **kwargs):
        super(ActivityRegularization, self).__init__(**kwargs)
        self.l1 = l1
        self.l2 = l2

        activity_regularizer = ActivityRegularizer(l1=l1, l2=l2)
        activity_regularizer.set_layer(self)
        self.regularizers = [activity_regularizer]

    def get_output(self, train=False):
        return self.get_input(train)

    def get_config(self):
        config = {'name': self.__class__.__name__,
                  'l1': self.l1,
                  'l2': self.l2}
        base_config = super(ActivityRegularization, self).get_config()
        return dict(list(base_config.items()) + list(config.items()))

=======
>>>>>>> 9ad5ed81

class TimeDistributedDense(MaskedLayer):
    '''Apply a same Dense layer for each dimension[1] (time_dimension) input.
    Especially useful after a recurrent network with 'return_sequence=True'.

    # Input shape
        3D tensor with shape `(nb_sample, time_dimension, input_dim)`.

    # Output shape
        3D tensor with shape `(nb_sample, time_dimension, output_dim)`.

    # Arguments
        output_dim: int > 0.
        init: name of initialization function for the weights of the layer
            (see [initializations](../initializations.md)),
            or alternatively, Theano function to use for weights
            initialization. This parameter is only relevant
            if you don't pass a `weights` argument.
        activation: name of activation function to use
            (see [activations](../activations.md)),
            or alternatively, elementwise Theano function.
            If you don't specify anything, no activation is applied
            (ie. "linear" activation: a(x) = x).
        weights: list of numpy arrays to set as initial weights.
            The list should have 1 element, of shape `(input_dim, output_dim)`.
        W_regularizer: instance of [WeightRegularizer](../regularizers.md)
            (eg. L1 or L2 regularization), applied to the main weights matrix.
        b_regularizer: instance of [WeightRegularizer](../regularizers.md),
            applied to the bias.
        activity_regularizer: instance of [ActivityRegularizer](../regularizers.md),
            applied to the network output.
        W_constraint: instance of the [constraints](../constraints.md) module
            (eg. maxnorm, nonneg), applied to the main weights matrix.
        b_constraint: instance of the [constraints](../constraints.md) module,
            applied to the bias.
        input_dim: dimensionality of the input (integer).
            This argument (or alternatively, the keyword argument `input_shape`)
            is required when using this layer as the first layer in a model.
    '''
    input_ndim = 3
    def __init__(self, output_dim,
                 init='glorot_uniform', activation='linear', weights=None,
                 W_regularizer=None, b_regularizer=None, activity_regularizer=None,
                 W_constraint=None, b_constraint=None,
                 W_learning_rate_multiplier=None, b_learning_rate_multiplier=None,
                 input_dim=None, input_length=None, **kwargs):
        self.output_dim = output_dim
        self.init = initializations.get(init)
        self.activation = activations.get(activation)

        self.W_regularizer = regularizers.get(W_regularizer)
        self.b_regularizer = regularizers.get(b_regularizer)
        self.activity_regularizer = regularizers.get(activity_regularizer)

        self.W_constraint = constraints.get(W_constraint)
        self.b_constraint = constraints.get(b_constraint)
        self.constraints = [self.W_constraint, self.b_constraint]

        self.W_learning_rate_multiplier = W_learning_rate_multiplier
        self.b_learning_rate_multiplier = b_learning_rate_multiplier
        self.learning_rate_multipliers = [self.W_learning_rate_multiplier,
                                          self.b_learning_rate_multiplier]

        self.initial_weights = weights

        self.input_dim = input_dim
        self.input_length = input_length
        if self.input_dim:
            kwargs['input_shape'] = (self.input_length, self.input_dim)
        self.input = K.placeholder(ndim=3)
        super(TimeDistributedDense, self).__init__(**kwargs)

    def build(self):
        input_dim = self.input_shape[2]

        self.W = self.init((input_dim, self.output_dim))
        self.b = K.zeros((self.output_dim,))

        self.trainable_weights = [self.W, self.b]
        self.regularizers = []

        if self.W_regularizer:
            self.W_regularizer.set_param(self.W)
            self.regularizers.append(self.W_regularizer)

        if self.b_regularizer:
            self.b_regularizer.set_param(self.b)
            self.regularizers.append(self.b_regularizer)

        if self.activity_regularizer:
            self.activity_regularizer.set_layer(self)
            self.regularizers.append(self.activity_regularizer)

        if self.initial_weights is not None:
            self.set_weights(self.initial_weights)
            del self.initial_weights

    @property
    def output_shape(self):
        input_shape = self.input_shape
        return (input_shape[0], input_shape[1], self.output_dim)

    def get_output(self, train=False):
        X = self.get_input(train)

        def step(x, states):
            output = K.dot(x, self.W) + self.b
            return output, []

        last_output, outputs, states = K.rnn(step, X,
                                             initial_states=[],
                                             mask=None)
        outputs = self.activation(outputs)
        return outputs

    def get_config(self):
        config = {'name': self.__class__.__name__,
                  'output_dim': self.output_dim,
                  'init': self.init.__name__,
                  'activation': self.activation.__name__,
                  'W_regularizer': self.W_regularizer.get_config() if self.W_regularizer else None,
                  'b_regularizer': self.b_regularizer.get_config() if self.b_regularizer else None,
                  'activity_regularizer': self.activity_regularizer.get_config() if self.activity_regularizer else None,
                  'W_constraint': self.W_constraint.get_config() if self.W_constraint else None,
                  'b_constraint': self.b_constraint.get_config() if self.b_constraint else None,
                  'W_learning_rate_multiplier': self.W_learning_rate_multiplier,
                  'b_learning_rate_multiplier': self.b_learning_rate_multiplier,
                  'input_dim': self.input_dim,
                  'input_length': self.input_length}
        base_config = super(TimeDistributedDense, self).get_config()
        return dict(list(base_config.items()) + list(config.items()))

<<<<<<< HEAD
=======

class ActivityRegularization(Layer):
    '''Layer that passes through its input unchanged, but applies an update
    to the cost function based on the activity.

    # Input shape
        Arbitrary. Use the keyword argument `input_shape`
        (tuple of integers, does not include the samples axis)
        when using this layer as the first layer in a model.

    # Output shape
        Same shape as input.

    # Arguments
        l1: L1 regularization factor.
        l2: L2 regularization factor.
    '''
    def __init__(self, l1=0., l2=0., **kwargs):
        super(ActivityRegularization, self).__init__(**kwargs)
        self.l1 = l1
        self.l2 = l2

        activity_regularizer = ActivityRegularizer(l1=l1, l2=l2)
        activity_regularizer.set_layer(self)
        self.regularizers = [activity_regularizer]

    def get_output(self, train=False):
        return self.get_input(train)

    def get_config(self):
        config = {'name': self.__class__.__name__,
                  'l1': self.l1,
                  'l2': self.l2}
        base_config = super(ActivityRegularization, self).get_config()
        return dict(list(base_config.items()) + list(config.items()))


>>>>>>> 9ad5ed81
class AutoEncoder(Layer):
    '''A customizable autoencoder model.

    # Input shape
        Same as encoder input.

    # Output shape
        If `output_reconstruction = True` then dim(input) = dim(output)
        else dim(output) = dim(hidden).

    # Arguments
        encoder: A [layer](./) or [layer container](./containers.md).
        decoder: A [layer](./) or [layer container](./containers.md).
        output_reconstruction: If this is `False`,
            the output of the autoencoder is the output of
            the deepest hidden layer.
            Otherwise, the output of the final decoder layer is returned.
        weights: list of numpy arrays to set as initial weights.

    # Examples
    ```python
        from keras.layers import containers, AutoEncoder, Dense
        from keras import models

        # input shape: (nb_samples, 32)
        encoder = containers.Sequential([Dense(16, input_dim=32), Dense(8)])
        decoder = containers.Sequential([Dense(16, input_dim=8), Dense(32)])

        autoencoder = AutoEncoder(encoder=encoder, decoder=decoder, output_reconstruction=True)
        model = models.Sequential()
        model.add(autoencoder)

        # training the autoencoder:
        model.compile(optimizer='sgd', loss='mse')
        model.fit(X_train, X_train, nb_epoch=10)

        # predicting compressed representations of inputs:
        autoencoder.output_reconstruction = False  # the model has to be recompiled after modifying this property
        model.compile(optimizer='sgd', loss='mse')
        representations = model.predict(X_test)

        # the model is still trainable, although it now expects compressed representations as targets:
        model.fit(X_test, representations, nb_epoch=1)  # in this case the loss will be 0, so it's useless

        # to keep training against the original inputs, just switch back output_reconstruction to True:
        autoencoder.output_reconstruction = True
        model.compile(optimizer='sgd', loss='mse')
        model.fit(X_train, X_train, nb_epoch=10)
    ```
    '''
    def __init__(self, encoder, decoder, output_reconstruction=True,
                 weights=None, **kwargs):
        super(AutoEncoder, self).__init__(**kwargs)

        self._output_reconstruction = output_reconstruction
        self.encoder = encoder
        self.decoder = decoder

        if output_reconstruction:
            self.decoder.set_previous(self.encoder)

        if weights is not None:
            self.set_weights(weights)

        super(AutoEncoder, self).__init__(**kwargs)
        self.build()

    @property
    def output_reconstruction(self):
        return self._output_reconstruction

    @output_reconstruction.setter
    def output_reconstruction(self, value):
        self._output_reconstruction = value
        self.build()

    def build(self):
        self.trainable_weights = []
        self.regularizers = []
        self.constraints = []
        self.learning_rate_multipliers = []
        self.updates = []
<<<<<<< HEAD
        for layer in [self.encoder, self.decoder]:
            params, regularizers, constraints,\
            learning_rate_multipliers, updates = layer.get_params()
            self.regularizers += regularizers
            self.updates += updates
            for p, c, lmul in zip(params, constraints, learning_rate_multipliers):
                if p not in self.params:
                    self.params.append(p)
=======
        if self.output_reconstruction:
            layers = [self.encoder, self.decoder]
        else:
            layers = [self.encoder]
        for layer in layers:
            params, regularizers, constraints, updates = layer.get_params()
            self.regularizers += regularizers
            self.updates += updates
            for p, c in zip(params, constraints):
                if p not in self.trainable_weights:
                    self.trainable_weights.append(p)
>>>>>>> 9ad5ed81
                    self.constraints.append(c)
                    self.learning_rate_multipliers.append(lmul)

    def set_previous(self, node):
        self.encoder.set_previous(node)

    def get_weights(self):
        weights = []
        for layer in [self.encoder, self.decoder]:
            weights += layer.get_weights()
        return weights

    def set_weights(self, weights):
        nb_param = len(self.encoder.trainable_weights)
        self.encoder.set_weights(weights[:nb_param])
        self.decoder.set_weights(weights[nb_param:])

    def get_input(self, train=False):
        return self.encoder.get_input(train)

    @property
    def input(self):
        return self.encoder.input

    @property
    def input_shape(self):
        return self.encoder.input_shape

    @property
    def output_shape(self):
        if self.output_reconstruction:
            return self.decoder.output_shape
        else:
            return self.encoder.output_shape

    def get_output(self, train=False):
        if self.output_reconstruction:
            return self.decoder.get_output(train)
        else:
            return self.encoder.get_output(train)

    def get_config(self):
        return {'name': self.__class__.__name__,
                'encoder_config': self.encoder.get_config(),
                'decoder_config': self.decoder.get_config(),
                'output_reconstruction': self.output_reconstruction}


class MaxoutDense(Layer):
    '''A dense maxout layer.

    A `MaxoutDense` layer takes the element-wise maximum of
    `nb_feature` `Dense(input_dim, output_dim)` linear layers.
    This allows the layer to learn a convex,
    piecewise linear activation function over the inputs.

    Note that this is a *linear* layer;
    if you wish to apply activation function
    (you shouldn't need to --they are universal function approximators),
    an `Activation` layer must be added after.

    # Input shape
        2D tensor with shape: `(nb_samples, input_dim)`.

    # Output shape
        2D tensor with shape: `(nb_samples, output_dim)`.

    # References
        - [Maxout Networks](http://arxiv.org/pdf/1302.4389.pdf)
    '''
    input_ndim = 2

    def __init__(self, output_dim, nb_feature=4,
                 init='glorot_uniform', weights=None,
                 W_regularizer=None, b_regularizer=None,
                 activity_regularizer=None,
                 W_constraint=None, b_constraint=None,
                 W_learning_rate_multiplier=None,
                 b_learning_rate_multiplier=None,
                 input_dim=None, **kwargs):
        self.output_dim = output_dim
        self.nb_feature = nb_feature
        self.init = initializations.get(init)

        self.W_regularizer = regularizers.get(W_regularizer)
        self.b_regularizer = regularizers.get(b_regularizer)
        self.activity_regularizer = regularizers.get(activity_regularizer)

        self.W_constraint = constraints.get(W_constraint)
        self.b_constraint = constraints.get(b_constraint)
        self.constraints = [self.W_constraint, self.b_constraint]

        self.W_learning_rate_multiplier = W_learning_rate_multiplier
        self.b_learning_rate_multiplier = b_learning_rate_multiplier
        self.learning_rate_multipliers = [self.W_learning_rate_multiplier,
                                          self.b_learning_rate_multiplier]

        self.initial_weights = weights
        self.input_dim = input_dim
        if self.input_dim:
            kwargs['input_shape'] = (self.input_dim,)
        self.input = K.placeholder(ndim=2)
        super(MaxoutDense, self).__init__(**kwargs)

    def build(self):
        input_dim = self.input_shape[1]

        self.W = self.init((self.nb_feature, input_dim, self.output_dim))
        self.b = K.zeros((self.nb_feature, self.output_dim))

        self.trainable_weights = [self.W, self.b]
        self.regularizers = []

        if self.W_regularizer:
            self.W_regularizer.set_param(self.W)
            self.regularizers.append(self.W_regularizer)

        if self.b_regularizer:
            self.b_regularizer.set_param(self.b)
            self.regularizers.append(self.b_regularizer)

        if self.activity_regularizer:
            self.activity_regularizer.set_layer(self)
            self.regularizers.append(self.activity_regularizer)

        if self.initial_weights is not None:
            self.set_weights(self.initial_weights)
            del self.initial_weights

    @property
    def output_shape(self):
        return (self.input_shape[0], self.output_dim)

    def get_output(self, train=False):
        X = self.get_input(train)
        # -- don't need activation since it's just linear.
        output = K.max(K.dot(X, self.W) + self.b, axis=1)
        return output

    def get_config(self):
        config = {'name': self.__class__.__name__,
                  'output_dim': self.output_dim,
                  'init': self.init.__name__,
                  'nb_feature': self.nb_feature,
                  'W_regularizer': self.W_regularizer.get_config() if self.W_regularizer else None,
                  'b_regularizer': self.b_regularizer.get_config() if self.b_regularizer else None,
                  'activity_regularizer': self.activity_regularizer.get_config() if self.activity_regularizer else None,
                  'W_constraint': self.W_constraint.get_config() if self.W_constraint else None,
                  'b_constraint': self.b_constraint.get_config() if self.b_constraint else None,
                  'W_learning_rate_multiplier': self.W_learning_rate_multiplier,
                  'b_learning_rate_multiplier': self.b_learning_rate_multiplier,
                  'input_dim': self.input_dim}
        base_config = super(MaxoutDense, self).get_config()
        return dict(list(base_config.items()) + list(config.items()))


class Lambda(Layer):
    '''Used for evaluating an arbitrary Theano / TensorFlow expression
    on the output of the previous layer.

    # Input shape
        Arbitrary. Use the keyword argument input_shape
        (tuple of integers, does not include the samples axis)
        when using this layer as the first layer in a model.

    # Output shape
        Specified by `output_shape` argument.

    # Arguments
        function: The function to be evaluated.
            Takes one argument: the output of previous layer
        output_shape: Expected output shape from function.
            Could be a tuple or a function of the shape of the input
    '''
    def __init__(self, function, output_shape=None, **kwargs):
        super(Lambda, self).__init__(**kwargs)
        py3 = sys.version_info[0] == 3
        if py3:
            self.function = marshal.dumps(function.__code__)
        else:
            assert hasattr(function, 'func_code'), ('The Lambda layer "function"'
                                                    ' argument must be a Python function.')
            self.function = marshal.dumps(function.func_code)
        if output_shape is None:
            self._output_shape = None
        elif type(output_shape) in {tuple, list}:
            self._output_shape = tuple(output_shape)
        else:
            if py3:
                self._output_shape = marshal.dumps(output_shape.__code__)
            else:
                self._output_shape = marshal.dumps(output_shape.func_code)
        super(Lambda, self).__init__()

    @property
    def output_shape(self):
        if self._output_shape is None:
            return self.input_shape
        elif type(self._output_shape) == tuple:
            return (self.input_shape[0], ) + self._output_shape
        else:
            output_shape_func = marshal.loads(self._output_shape)
            output_shape_func = types.FunctionType(output_shape_func, globals())
            shape = output_shape_func(self.input_shape)
            if type(shape) not in {list, tuple}:
                raise Exception('output_shape function must return a tuple')
            return tuple(shape)

    def get_output(self, train=False):
        X = self.get_input(train)
        func = marshal.loads(self.function)
        func = types.FunctionType(func, globals())
        return func(X)


class MaskedLambda(MaskedLayer, Lambda):
    pass


class LambdaMerge(Lambda):
    '''LambdaMerge layer for evaluating an arbitrary Theano / TensorFlow
    function over multiple inputs.

    # Output shape
        Specified by output_shape argument

    # Arguments
        layers - Input layers. Similar to layers argument of Merge
        function - The function to be evaluated. Takes one argument:
            list of outputs from input layers
        output_shape - Expected output shape from function.
            Could be a tuple or a function of list of input shapes
    '''
    def __init__(self, layers, function, output_shape=None):
        if len(layers) < 2:
            raise Exception('Please specify two or more input layers '
                            '(or containers) to merge.')
        self.layers = layers
        self.trainable_weights = []
        self.regularizers = []
        self.constraints = []
        self.learning_rate_multipliers = []
        self.updates = []
        for l in self.layers:
            params, regs, consts, learning_rate_multipliers, updates = l.get_params()
            self.regularizers += regs
            self.updates += updates
            # params and constraints have the same size
<<<<<<< HEAD
            for p, c, lmul in zip(params, consts, learning_rate_multipliers):
                if p not in self.params:
                    self.params.append(p)
=======
            for p, c in zip(params, consts):
                if p not in self.trainable_weights:
                    self.trainable_weights.append(p)
>>>>>>> 9ad5ed81
                    self.constraints.append(c)
                    self.learning_rate_multipliers.append(lmul)
        py3 = sys.version_info[0] == 3
        if py3:
            self.function = marshal.dumps(function.__code__)
        else:
            self.function = marshal.dumps(function.func_code)
        if output_shape is None:
            self._output_shape = None
        elif type(output_shape) in {tuple, list}:
            self._output_shape = tuple(output_shape)
        else:
            if py3:
                self._output_shape = marshal.dumps(output_shape.__code__)
            else:
                self._output_shape = marshal.dumps(output_shape.func_code)
        super(Lambda, self).__init__()

    @property
    def output_shape(self):
        input_shapes = [layer.output_shape for layer in self.layers]
        if self._output_shape is None:
            return input_shapes[0]
        elif type(self._output_shape) == tuple:
            return (input_shapes[0][0], ) + self._output_shape
        else:
            output_shape_func = marshal.loads(self._output_shape)
            output_shape_func = types.FunctionType(output_shape_func, globals())
            shape = output_shape_func(input_shapes)
            if type(shape) not in {list, tuple}:
                raise Exception('output_shape function must return a tuple.')
            return tuple(shape)

    def get_params(self):
<<<<<<< HEAD
        return self.params, self.regularizers, self.constraints,\
               self.learning_rate_multipliers, self.updates
=======
        return self.trainable_weights, self.regularizers, self.constraints, self.updates
>>>>>>> 9ad5ed81

    def get_output(self, train=False):
        func = marshal.loads(self.function)
        func = types.FunctionType(func, globals())
        inputs = [layer.get_output(train) for layer in self.layers]
        return func(inputs)

    def get_input(self, train=False):
        res = []
        for i in range(len(self.layers)):
            o = self.layers[i].get_input(train)
            if not type(o) == list:
                o = [o]
            for output in o:
                if output not in res:
                    res.append(output)
        return res

    @property
    def input(self):
        return self.get_input()

    def supports_masked_input(self):
        return False

    def get_output_mask(self, train=None):
        return None

    def get_weights(self):
        weights = []
        for l in self.layers:
            weights += l.get_weights()
        return weights

    def set_weights(self, weights):
        for i in range(len(self.layers)):
            nb_param = len(self.layers[i].trainable_weights) + len(self.non_trainable_weights)
            self.layers[i].set_weights(weights[:nb_param])
            weights = weights[nb_param:]

    def get_config(self):
        config = {'name': self.__class__.__name__,
                  'layers': [l.get_config() for l in self.layers],
                  'function': self.function,
                  'output_shape': self._output_shape}
        base_config = super(LambdaMerge, self).get_config()
        return dict(list(base_config.items()) + list(config.items()))


class Siamese(Layer):
    '''Share a layer accross multiple inputs.

    For instance, this allows you to applied e.g.
    a same `Dense` layer to the output of two
    different layers in a graph.

    # Output shape
        Depends on merge_mode argument

    # Arguments
        layer: The layer to be shared across multiple inputs
        inputs: Inputs to the shared layer
        merge_mode: Same meaning as `mode` argument of Merge layer
        concat_axis: Same meaning as `concat_axis` argument of Merge layer
        dot_axes: Same meaning as `dot_axes` argument of Merge layer
        is_graph: Should be set to True when used inside `Graph`
    '''
    def __init__(self, layer, inputs, merge_mode='concat',
                 concat_axis=1, dot_axes=-1, is_graph=False):
        if merge_mode not in ['sum', 'mul', 'concat', 'ave',
                              'join', 'cos', 'dot', None]:
            raise Exception('Invalid merge mode: ' + str(merge_mode))

        if merge_mode in {'cos', 'dot'}:
            if len(inputs) > 2:
                raise Exception(merge_mode + ' merge takes exactly 2 layers.')

        self.layer = layer
        self.trainable = layer.trainable
        self.is_graph = is_graph
        self.inputs = inputs
        self.layer.set_previous(inputs[0])
        self.merge_mode = merge_mode
        self.concat_axis = concat_axis
        self.dot_axes = dot_axes
        self.trainable_weights = []
        self.regularizers = []
        self.constraints = []
        self.learning_rate_multipliers = []
        self.updates = []
        layers = [layer]
        if merge_mode and not is_graph:
            layers += inputs
        for l in layers:
            params, regs, consts, lmuls, updates = l.get_params()
            self.regularizers += regs
            self.updates += updates
            # params and constraints have the same size
<<<<<<< HEAD
            for p, c, lmul in zip(params, consts, lmuls):
                if p not in self.params:
                    self.params.append(p)
=======
            for p, c in zip(params, consts):
                if p not in self.trainable_weights:
                    self.trainable_weights.append(p)
>>>>>>> 9ad5ed81
                    self.constraints.append(c)
                    self.learning_rate_multipliers.append(lmul)
        super(Siamese, self).__init__()

    @property
    def output_shape(self):
        if self.merge_mode is None:
            return self.layer.output_shape
        input_shapes = [self.get_output_shape(i) for i in range(len(self.inputs))]

        if self.merge_mode in ['sum', 'mul', 'ave']:
            return input_shapes[0]

        elif self.merge_mode == 'concat':
            output_shape = list(input_shapes[0])
            for shape in input_shapes[1:]:
                output_shape[self.concat_axis] += shape[self.concat_axis]
            return tuple(output_shape)

        elif self.merge_mode == 'join':
            return None

        elif self.merge_mode == 'dot':
            shape1 = list(input_shapes[0])
            shape2 = list(input_shapes[1])
            for i in self.dot_axes[0]:
                shape1.pop(i)
            for i in self.dot_axes[1]:
                shape2.pop(i)
            shape = shape1 + shape2[1:]
            if len(shape) == 1:
                shape.append(1)
            return tuple(shape)

        elif self.merge_mode == 'cos':
            return (input_shapes[0][0], 1)

    def get_params(self):
<<<<<<< HEAD
        return self.params, self.regularizers, self.constraints,\
                    self.learning_rate_multipliers, self.updates
=======
        return self.trainable_weights, self.regularizers, self.constraints, self.updates
>>>>>>> 9ad5ed81

    def set_layer_input(self, head):
        layer = self.layer
        from ..layers.containers import Sequential
        while issubclass(layer.__class__, Sequential):
            layer = layer.layers[0]
        layer.previous = self.inputs[head]

    def get_output_at(self, head, train=False):
        X = self.inputs[head].get_output(train)
        mask = self.inputs[head].get_output_mask(train)
        Y = self.layer(X, mask)
        return Y

    def get_output_shape(self, head, train=False):
        self.set_layer_input(head)
        return self.layer.output_shape

    def get_output_join(self, train=False):
        o = OrderedDict()
        for i in range(len(self.inputs)):
            X = self.get_output_at(i, train)
            name = getattr(self.inputs[i], 'name', None)
            if name is None:
                raise ValueError('merge_mode="join" '
                                 'only works with named inputs.')
            o[name] = X
        return o

    def get_output_sum(self, train=False):
        s = self.get_output_at(0, train)
        for i in range(1, len(self.inputs)):
            s += self.get_output_at(i, train)
        return s

    def get_output_ave(self, train=False):
        n = len(self.inputs)
        s = self.get_output_at(0, train)
        for i in range(1, n):
            s += self.get_output_at(i, train)
        s /= n
        return s

    def get_output_concat(self, train=False):
        inputs = [self.get_output_at(i, train) for i in range(len(self.inputs))]
        return K.concatenate(inputs, axis=self.concat_axis)

    def get_output_mul(self, train=False):
        s = self.get_output_at(0, train)
        for i in range(1, len(self.inputs)):
            s *= self.get_output_at(i, train)
        return s

    def get_output_dot(self, train=False):
        if K._BACKEND != 'theano':
            raise Exception('"dot" merge mode will only work with Theano.')
        from theano import tensor as T
        l1 = self.get_output_at(0, train)
        l2 = self.get_output_at(1, train)
        output = T.batched_tensordot(l1, l2, self.dot_axes)
        output = output.dimshuffle((0, 'x'))
        return output

    def get_output_cos(self, train=False):
        if K._BACKEND != 'theano':
            raise Exception('"cos" merge mode will only work with Theano.')
        import theano
        from theano import tensor as T
        l1 = self.get_output_at(0, train)
        l2 = self.get_output_at(1, train)
        output = T.batched_tensordot(l1, l2, self.dot_axes) / T.sqrt(T.batched_tensordot(l1, l1, self.dot_axes) * T.batched_tensordot(l2, l2, self.dot_axes))
        output = output.dimshuffle((0, 'x'))
        return output

    def get_output(self, train=False):
        mode = self.merge_mode
        if mode == 'join':
            return self.get_output_join(train)
        elif mode == 'concat':
            return self.get_output_concat(train)
        elif mode == 'sum':
            return self.get_output_sum(train)
        elif mode == 'ave':
            return self.get_output_ave(train)
        elif mode == 'mul':
            return self.get_output_mul(train)
        elif mode == 'dot':
            return self.get_output_dot(train)
        elif mode == 'cos':
            return self.get_output_cos(train)

    def get_input(self, train=False):
        res = []
        for i in range(len(self.inputs)):
            o = self.inputs[i].get_input(train)
            if type(o) != list:
                o = [o]
            for output in o:
                if output not in res:
                    res.append(output)
        return res

    @property
    def input(self):
        return self.get_input()

    def supports_masked_input(self):
        return False

    def get_output_mask(self, train=None):
        return None

    def get_weights(self):
        weights = self.layer.get_weights()
        if self.merge_mode and not self.is_graph:
            for m in self.inputs:
                weights += m.get_weights()
        return weights

    def set_weights(self, weights):
        nb_param = len(self.layer.trainable_weights)
        self.layer.set_weights(weights[:nb_param])
        weights = weights[nb_param:]
        if self.merge_mode and not self.is_graph:
            for i in range(len(self.inputs)):
                nb_param = len(self.inputs[i].trainable_weights)
                self.inputs[i].set_weights(weights[:nb_param])
                weights = weights[nb_param:]

    def get_config(self):
        config = {'name': self.__class__.__name__,
                  'layer': self.layer.get_config(),
                  'inputs': [m.get_config() for m in self.inputs],
                  'merge_mode': self.merge_mode,
                  'concat_axis': self.concat_axis,
                  'dot_axes': self.dot_axes,
                  'is_graph': self.is_graph}
        base_config = super(Siamese, self).get_config()
        return dict(list(base_config.items()) + list(config.items()))


class SiameseHead(Layer):
    '''This layer should be added only on top of a Siamese layer
    with merge_mode = None.

    Outputs the output of the Siamese layer at a given index,
    specified by the head argument.

    # Arguments
        head: The index at which the output of the Siamese layer
            should be obtained
    '''
    def __init__(self, head):
        self.head = head
        self.trainable_weights = []
        super(SiameseHead, self).__init__()

    def get_output(self, train=False):
        return self.get_input(train)

    @property
    def input_shape(self):
        return self.previous.get_output_shape(self.head)

    def get_input(self, train=False):
        return self.previous.get_output_at(self.head, train)

    def get_config(self):

        config = {'name': self.__class__.__name__,
                  'head': self.head}

        base_config = super(SiameseHead, self).get_config()
        return dict(list(base_config.items()) + list(config.items()))

    def set_previous(self, layer):
        self.previous = layer


def add_shared_layer(layer, inputs):
    '''Use this function to add a shared layer across
    multiple Sequential models without merging the outputs.
    '''
    input_layers = [l.layers[-1] for l in inputs]
    s = Siamese(layer, input_layers, merge_mode=None)
    for i in range(len(inputs)):
        sh = SiameseHead(i)
        inputs[i].add(s)
        inputs[i].add(sh)


class Highway(Layer):
    '''Densely connected highway network,
    a natural extension of LSTMs to feedforward networks.

    # Input shape
        2D tensor with shape: `(nb_samples, input_dim)`.

    # Output shape
        2D tensor with shape: `(nb_samples, input_dim)`.

    # Arguments
        init: name of initialization function for the weights of the layer
            (see [initializations](../initializations.md)),
            or alternatively, Theano function to use for weights
            initialization. This parameter is only relevant
            if you don't pass a `weights` argument.
        transform_bias: value for the bias to take on initially (default -2)
        activation: name of activation function to use
            (see [activations](../activations.md)),
            or alternatively, elementwise Theano function.
            If you don't specify anything, no activation is applied
            (ie. "linear" activation: a(x) = x).
        weights: list of numpy arrays to set as initial weights.
            The list should have 1 element, of shape `(input_dim, output_dim)`.
        W_regularizer: instance of [WeightRegularizer](../regularizers.md)
            (eg. L1 or L2 regularization), applied to the main weights matrix.
        b_regularizer: instance of [WeightRegularizer](../regularizers.md),
            applied to the bias.
        activity_regularizer: instance of [ActivityRegularizer](../regularizers.md),
            applied to the network output.
        W_constraint: instance of the [constraints](../constraints.md) module
            (eg. maxnorm, nonneg), applied to the main weights matrix.
        b_constraint: instance of the [constraints](../constraints.md) module,
            applied to the bias.
        input_dim: dimensionality of the input (integer).
            This argument (or alternatively, the keyword argument `input_shape`)
            is required when using this layer as the first layer in a model.

    # References
        - [Highway Networks](http://arxiv.org/pdf/1505.00387v2.pdf)
    '''
    input_ndim = 2

    def __init__(self, init='glorot_uniform', transform_bias=-2,
                 activation='linear', weights=None,
                 W_regularizer=None, b_regularizer=None, activity_regularizer=None,
                 W_constraint=None, b_constraint=None, input_dim=None, **kwargs):
        self.init = initializations.get(init)
        self.transform_bias = transform_bias
        self.activation = activations.get(activation)

        self.W_regularizer = regularizers.get(W_regularizer)
        self.b_regularizer = regularizers.get(b_regularizer)
        self.activity_regularizer = regularizers.get(activity_regularizer)

        self.W_constraint = constraints.get(W_constraint)
        self.b_constraint = constraints.get(b_constraint)
        self.constraints = [self.W_constraint, self.b_constraint]
        
        self.learning_rate_multipliers = []

        self.initial_weights = weights

        self.input_dim = input_dim
        if self.input_dim:
            kwargs['input_shape'] = (self.input_dim,)
        self.input = K.placeholder(ndim=2)
        super(Highway, self).__init__(**kwargs)

    def build(self):
        input_dim = self.input_shape[1]

        self.W = self.init((input_dim, input_dim))
        self.W_carry = self.init((input_dim, input_dim))

        self.b = K.zeros((input_dim,))
        # initialize with a vector of values `transform_bias`
        self.b_carry = K.variable(np.ones((input_dim,)) * self.transform_bias)

        self.trainable_weights = [self.W, self.b, self.W_carry, self.b_carry]

        self.regularizers = []
        if self.W_regularizer:
            self.W_regularizer.set_param(self.W)
            self.regularizers.append(self.W_regularizer)

        if self.b_regularizer:
            self.b_regularizer.set_param(self.b)
            self.regularizers.append(self.b_regularizer)

        if self.activity_regularizer:
            self.activity_regularizer.set_layer(self)
            self.regularizers.append(self.activity_regularizer)

        if self.initial_weights is not None:
            self.set_weights(self.initial_weights)
            del self.initial_weights

    @property
    def output_shape(self):
        return (self.input_shape[0], self.input_shape[1])

    def get_output(self, train=False):
        X = self.get_input(train)
        transform_weight = activations.sigmoid(K.dot(X, self.W_carry) + self.b_carry)
        act = self.activation(K.dot(X, self.W) + self.b)
        act *= transform_weight
        output = act + (1 - transform_weight) * X
        return output

    def get_config(self):
        config = {'name': self.__class__.__name__,
                  'init': self.init.__name__,
                  'transform_bias': self.transform_bias,
                  'activation': self.activation.__name__,
                  'W_regularizer': self.W_regularizer.get_config() if self.W_regularizer else None,
                  'b_regularizer': self.b_regularizer.get_config() if self.b_regularizer else None,
                  'activity_regularizer': self.activity_regularizer.get_config() if self.activity_regularizer else None,
                  'W_constraint': self.W_constraint.get_config() if self.W_constraint else None,
                  'b_constraint': self.b_constraint.get_config() if self.b_constraint else None,
                  'input_dim': self.input_dim}
        base_config = super(Highway, self).get_config()
        return dict(list(base_config.items()) + list(config.items()))<|MERGE_RESOLUTION|>--- conflicted
+++ resolved
@@ -50,18 +50,12 @@
                             , 'target'
         }
         for kwarg in kwargs:
-<<<<<<< HEAD
             if kwarg not in allowed_kwargs:
                 if kwarg in ignorable_kwargs:
                     print("Ignoring keyword ",kwarg,"in the yaml"+
                           " (this message comes from layers/core.py)");
                 else:
                     raise RuntimeError('Keyword argument not understood: ' + kwarg)
-        if 'input_shape' in kwargs:
-            self.set_input_shape((None,) + tuple(kwargs['input_shape']))
-=======
-            assert kwarg in allowed_kwargs, 'Keyword argument not understood: ' + kwarg
->>>>>>> 9ad5ed81
         if 'batch_input_shape' in kwargs:
             self.set_input_shape(tuple(kwargs['batch_input_shape']))
         elif 'input_shape' in kwargs:
@@ -286,8 +280,6 @@
         else:
             regularizers = []
 
-<<<<<<< HEAD
-        
         if hasattr(self, 'learning_rate_multipliers'):
             for lmul in self.learning_rate_multipliers:
                 if (lmul is not None):
@@ -295,12 +287,9 @@
                 else:
                     lmuls.append(1.0)
         else:
-            lmuls = [1.0 for p in self.params]
-
-        if hasattr(self, 'constraints') and len(self.constraints) == len(self.params):
-=======
+            lmuls = [1.0 for p in self.trainable_weights]
+
         if hasattr(self, 'constraints') and len(self.constraints) == len(self.trainable_weights):
->>>>>>> 9ad5ed81
             for c in self.constraints:
                 if c:
                     consts.append(c)
@@ -314,11 +303,7 @@
         if hasattr(self, 'updates') and self.updates:
             updates += self.updates
 
-<<<<<<< HEAD
-        return self.params, regularizers, consts, lmuls, updates
-=======
-        return self.trainable_weights, regularizers, consts, updates
->>>>>>> 9ad5ed81
+        return self.trainable_weights, regularizers, consts, lmuls, updates
 
     def count_params(self):
         '''Return the total number of floats (or ints)
@@ -486,15 +471,9 @@
             self.regularizers += regs
             self.updates += updates
             # params and constraints have the same size
-<<<<<<< HEAD
             for p, c, lmul in zip(params, consts, lmuls):
-                if p not in self.params:
-                    self.params.append(p)
-=======
-            for p, c in zip(params, consts):
                 if p not in self.trainable_weights:
                     self.trainable_weights.append(p)
->>>>>>> 9ad5ed81
                     self.constraints.append(c)
                     self.learning_rate_multipliers.append(lmul)
         super(Merge, self).__init__()
@@ -529,12 +508,8 @@
             return (input_shapes[0][0], 1)
 
     def get_params(self):
-<<<<<<< HEAD
-        return self.params, self.regularizers, self.constraints,\
+        return self.trainable_weights, self.regularizers, self.constraints,\
                self.learning_rate_multipliers, self.updates
-=======
-        return self.trainable_weights, self.regularizers, self.constraints, self.updates
->>>>>>> 9ad5ed81
 
     def get_output(self, train=False):
         if self.mode == 'sum' or self.mode == 'ave':
@@ -1042,45 +1017,6 @@
         base_config = super(Dense, self).get_config()
         return dict(list(base_config.items()) + list(config.items()))
 
-<<<<<<< HEAD
-class ActivityRegularization(Layer):
-    '''Layer that passes through its input unchanged, but applies an update
-    to the cost function based on the activity.
-
-    # Input shape
-        Arbitrary. Use the keyword argument `input_shape`
-        (tuple of integers, does not include the samples axis)
-        when using this layer as the first layer in a model.
-
-    # Output shape
-        Same shape as input.
-
-    # Arguments
-        l1: L1 regularization factor.
-        l2: L2 regularization factor.
-    '''
-    def __init__(self, l1=0., l2=0., **kwargs):
-        super(ActivityRegularization, self).__init__(**kwargs)
-        self.l1 = l1
-        self.l2 = l2
-
-        activity_regularizer = ActivityRegularizer(l1=l1, l2=l2)
-        activity_regularizer.set_layer(self)
-        self.regularizers = [activity_regularizer]
-
-    def get_output(self, train=False):
-        return self.get_input(train)
-
-    def get_config(self):
-        config = {'name': self.__class__.__name__,
-                  'l1': self.l1,
-                  'l2': self.l2}
-        base_config = super(ActivityRegularization, self).get_config()
-        return dict(list(base_config.items()) + list(config.items()))
-
-=======
->>>>>>> 9ad5ed81
-
 class TimeDistributedDense(MaskedLayer):
     '''Apply a same Dense layer for each dimension[1] (time_dimension) input.
     Especially useful after a recurrent network with 'return_sequence=True'.
@@ -1212,9 +1148,6 @@
         base_config = super(TimeDistributedDense, self).get_config()
         return dict(list(base_config.items()) + list(config.items()))
 
-<<<<<<< HEAD
-=======
-
 class ActivityRegularization(Layer):
     '''Layer that passes through its input unchanged, but applies an update
     to the cost function based on the activity.
@@ -1250,8 +1183,6 @@
         base_config = super(ActivityRegularization, self).get_config()
         return dict(list(base_config.items()) + list(config.items()))
 
-
->>>>>>> 9ad5ed81
 class AutoEncoder(Layer):
     '''A customizable autoencoder model.
 
@@ -1334,28 +1265,18 @@
         self.constraints = []
         self.learning_rate_multipliers = []
         self.updates = []
-<<<<<<< HEAD
-        for layer in [self.encoder, self.decoder]:
+        if self.output_reconstruction:
+            layers = [self.encoder, self.decoder]
+        else:
+            layers = [self.encoder]
+        for layer in layers:
             params, regularizers, constraints,\
             learning_rate_multipliers, updates = layer.get_params()
             self.regularizers += regularizers
             self.updates += updates
             for p, c, lmul in zip(params, constraints, learning_rate_multipliers):
-                if p not in self.params:
-                    self.params.append(p)
-=======
-        if self.output_reconstruction:
-            layers = [self.encoder, self.decoder]
-        else:
-            layers = [self.encoder]
-        for layer in layers:
-            params, regularizers, constraints, updates = layer.get_params()
-            self.regularizers += regularizers
-            self.updates += updates
-            for p, c in zip(params, constraints):
                 if p not in self.trainable_weights:
                     self.trainable_weights.append(p)
->>>>>>> 9ad5ed81
                     self.constraints.append(c)
                     self.learning_rate_multipliers.append(lmul)
 
@@ -1604,15 +1525,9 @@
             self.regularizers += regs
             self.updates += updates
             # params and constraints have the same size
-<<<<<<< HEAD
             for p, c, lmul in zip(params, consts, learning_rate_multipliers):
-                if p not in self.params:
-                    self.params.append(p)
-=======
-            for p, c in zip(params, consts):
                 if p not in self.trainable_weights:
                     self.trainable_weights.append(p)
->>>>>>> 9ad5ed81
                     self.constraints.append(c)
                     self.learning_rate_multipliers.append(lmul)
         py3 = sys.version_info[0] == 3
@@ -1647,12 +1562,8 @@
             return tuple(shape)
 
     def get_params(self):
-<<<<<<< HEAD
-        return self.params, self.regularizers, self.constraints,\
+        return self.trainable_weights, self.regularizers, self.constraints,\
                self.learning_rate_multipliers, self.updates
-=======
-        return self.trainable_weights, self.regularizers, self.constraints, self.updates
->>>>>>> 9ad5ed81
 
     def get_output(self, train=False):
         func = marshal.loads(self.function)
@@ -1751,15 +1662,9 @@
             self.regularizers += regs
             self.updates += updates
             # params and constraints have the same size
-<<<<<<< HEAD
             for p, c, lmul in zip(params, consts, lmuls):
-                if p not in self.params:
-                    self.params.append(p)
-=======
-            for p, c in zip(params, consts):
                 if p not in self.trainable_weights:
                     self.trainable_weights.append(p)
->>>>>>> 9ad5ed81
                     self.constraints.append(c)
                     self.learning_rate_multipliers.append(lmul)
         super(Siamese, self).__init__()
@@ -1798,12 +1703,8 @@
             return (input_shapes[0][0], 1)
 
     def get_params(self):
-<<<<<<< HEAD
-        return self.params, self.regularizers, self.constraints,\
+        return self.trainable_weights, self.regularizers, self.constraints,\
                     self.learning_rate_multipliers, self.updates
-=======
-        return self.trainable_weights, self.regularizers, self.constraints, self.updates
->>>>>>> 9ad5ed81
 
     def set_layer_input(self, head):
         layer = self.layer
